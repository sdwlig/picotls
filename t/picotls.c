/*
 * Copyright (c) 2016 DeNA Co., Ltd., Kazuho Oku
 *
 * Permission is hereby granted, free of charge, to any person obtaining a copy
 * of this software and associated documentation files (the "Software"), to
 * deal in the Software without restriction, including without limitation the
 * rights to use, copy, modify, merge, publish, distribute, sublicense, and/or
 * sell copies of the Software, and to permit persons to whom the Software is
 * furnished to do so, subject to the following conditions:
 *
 * The above copyright notice and this permission notice shall be included in
 * all copies or substantial portions of the Software.
 *
 * THE SOFTWARE IS PROVIDED "AS IS", WITHOUT WARRANTY OF ANY KIND, EXPRESS OR
 * IMPLIED, INCLUDING BUT NOT LIMITED TO THE WARRANTIES OF MERCHANTABILITY,
 * FITNESS FOR A PARTICULAR PURPOSE AND NONINFRINGEMENT. IN NO EVENT SHALL THE
 * AUTHORS OR COPYRIGHT HOLDERS BE LIABLE FOR ANY CLAIM, DAMAGES OR OTHER
 * LIABILITY, WHETHER IN AN ACTION OF CONTRACT, TORT OR OTHERWISE, ARISING
 * FROM, OUT OF OR IN CONNECTION WITH THE SOFTWARE OR THE USE OR OTHER DEALINGS
 * IN THE SOFTWARE.
 */
#ifdef _WINDOWS
#include "wincompat.h"
#endif
#include <assert.h>
#include <string.h>
#include <stdio.h>
#include "picotls.h"
#include "picotls/ffx.h"
#include "picotls/minicrypto.h"
#include "picotls/pembase64.h"
#include "../deps/picotest/picotest.h"
#include "../lib/picotls.c"
#include "test.h"

static void test_is_ipaddr(void)
{
    ok(!ptls_server_name_is_ipaddr("www.google.com"));
    ok(!ptls_server_name_is_ipaddr("www.google.com."));
    ok(!ptls_server_name_is_ipaddr("www"));
    ok(!ptls_server_name_is_ipaddr(""));
    ok(!ptls_server_name_is_ipaddr("123"));
    ok(ptls_server_name_is_ipaddr("1.1.1.1"));
    ok(ptls_server_name_is_ipaddr("2001:db8::2:1"));
}

static void test_select_cipher(void)
{
#define C(x) ((x) >> 8) & 0xff, (x)&0xff

    ptls_cipher_suite_t *selected,
        *candidates[] = {&ptls_minicrypto_chacha20poly1305sha256, &ptls_minicrypto_aes128gcmsha256, NULL};

    {
        static const uint8_t input; /* `input[0]` is preferable, but prohibited by MSVC */
        ok(select_cipher(&selected, candidates, &input, &input, 0) == PTLS_ALERT_HANDSHAKE_FAILURE);
    }

    {
        static const uint8_t input[] = {C(PTLS_CIPHER_SUITE_AES_128_GCM_SHA256), C(PTLS_CIPHER_SUITE_CHACHA20_POLY1305_SHA256)};
        ok(select_cipher(&selected, candidates, input, input + sizeof(input), 0) == 0);
        ok(selected == &ptls_minicrypto_aes128gcmsha256);
        ok(select_cipher(&selected, candidates, input, input + sizeof(input), 1) == 0);
        ok(selected == &ptls_minicrypto_chacha20poly1305sha256);
    }

    {
        static const uint8_t input[] = {C(PTLS_CIPHER_SUITE_AES_256_GCM_SHA384), C(PTLS_CIPHER_SUITE_AES_128_GCM_SHA256)};
        ok(select_cipher(&selected, candidates, input, input + sizeof(input), 0) == 0);
        ok(selected == &ptls_minicrypto_aes128gcmsha256);
        ok(select_cipher(&selected, candidates, input, input + sizeof(input), 1) == 0);
        ok(selected == &ptls_minicrypto_aes128gcmsha256);
    }

#undef C
}

ptls_context_t *ctx, *ctx_peer;
ptls_verify_certificate_t *verify_certificate;
struct st_ptls_ffx_test_variants_t ffx_variants[7];
static unsigned server_sc_callcnt, client_sc_callcnt, async_sc_callcnt;

static ptls_cipher_suite_t *find_cipher(ptls_context_t *ctx, uint16_t id)
{
    ptls_cipher_suite_t **cs;
    for (cs = ctx->cipher_suites; *cs != NULL; ++cs)
        if ((*cs)->id == id)
            return *cs;
    return NULL;
}

static void test_hash(ptls_hash_algorithm_t *hash)
{
    uint8_t digest[PTLS_MAX_DIGEST_SIZE];
    int ret = ptls_calc_hash(hash, digest, "", 0);
    ok(ret == 0);
    ok(memcmp(digest, hash->empty_digest, hash->digest_size) == 0);
}

static void test_sha256(void)
{
    test_hash(find_cipher(ctx, PTLS_CIPHER_SUITE_AES_128_GCM_SHA256)->hash);
}

static void test_sha384(void)
{
    ptls_cipher_suite_t *cs = find_cipher(ctx, PTLS_CIPHER_SUITE_AES_256_GCM_SHA384);
    if (cs != NULL)
        test_hash(cs->hash);
}

static void test_hmac_sha256(void)
{
    /* test vector from RFC 4231 */
    const char *secret = "\x0b\x0b\x0b\x0b\x0b\x0b\x0b\x0b\x0b\x0b\x0b\x0b\x0b\x0b\x0b\x0b\x0b\x0b\x0b\x0b", *message = "Hi There",
               *expected =
                   "\xb0\x34\x4c\x61\xd8\xdb\x38\x53\x5c\xa8\xaf\xce\xaf\x0b\xf1\x2b\x88\x1d\xc2\x00\xc9\x83\x3d\xa7\x26\xe9\x37"
                   "\x6c\x2e\x32\xcf\xf7";
    uint8_t digest[32];

    ptls_hash_context_t *hctx =
        ptls_hmac_create(find_cipher(ctx, PTLS_CIPHER_SUITE_AES_128_GCM_SHA256)->hash, secret, strlen(secret));

    memset(digest, 0, sizeof(digest));
    hctx->update(hctx, message, strlen(message));
    hctx->final(hctx, digest, PTLS_HASH_FINAL_MODE_RESET);
    ok(memcmp(digest, expected, 32) == 0);

    memset(digest, 0, sizeof(digest));
    hctx->update(hctx, message, strlen(message));
    hctx->final(hctx, digest, PTLS_HASH_FINAL_MODE_RESET);
    ok(memcmp(digest, expected, 32) == 0);

    memset(digest, 0, sizeof(digest));
    hctx->update(hctx, message, strlen(message));
    hctx->final(hctx, digest, PTLS_HASH_FINAL_MODE_FREE);
    ok(memcmp(digest, expected, 32) == 0);
}

static void test_hkdf(void)
{
    ptls_hash_algorithm_t *sha256 = find_cipher(ctx, PTLS_CIPHER_SUITE_AES_128_GCM_SHA256)->hash;
    const char salt[] = "\x00\x01\x02\x03\x04\x05\x06\x07\x08\x09\x0a\x0b\x0c";
    const char ikm[] = "\x0b\x0b\x0b\x0b\x0b\x0b\x0b\x0b\x0b\x0b\x0b\x0b\x0b\x0b\x0b\x0b\x0b\x0b\x0b\x0b\x0b\x0b";
    const char info[] = "\xf0\xf1\xf2\xf3\xf4\xf5\xf6\xf7\xf8\xf9";
    uint8_t prk[PTLS_MAX_DIGEST_SIZE];
    uint8_t okm[42];

    ptls_hkdf_extract(sha256, prk, ptls_iovec_init(salt, sizeof(salt) - 1), ptls_iovec_init(ikm, sizeof(ikm) - 1));
    ok(memcmp(prk,
              "\x07\x77\x09\x36\x2c\x2e\x32\xdf\x0d\xdc\x3f\x0d\xc4\x7b\xba\x63\x90\xb6\xc7\x3b\xb5\x0f\x9c\x31\x22\xec\x84"
              "\x4a\xd7\xc2\xb3\xe5",
              32) == 0);

    ptls_hkdf_expand(sha256, okm, sizeof(okm), ptls_iovec_init(prk, sha256->digest_size), ptls_iovec_init(info, sizeof(info) - 1));
    ok(memcmp(okm,
              "\x3c\xb2\x5f\x25\xfa\xac\xd5\x7a\x90\x43\x4f\x64\xd0\x36\x2f\x2a\x2d\x2d\x0a\x90\xcf\x1a\x5a\x4c\x5d\xb0\x2d"
              "\x56\xec\xc4\xc5\xbf\x34\x00\x72\x08\xd5\xb8\x87\x18\x58\x65",
              sizeof(okm)) == 0);
}

static void test_ciphersuite(ptls_cipher_suite_t *cs1, ptls_cipher_suite_t *cs2)
{
    const char *traffic_secret = "012345678901234567890123456789012345678901234567", *src1 = "hello world", *src2 = "good bye, all";
    ptls_aead_context_t *c;
    char enc1[256], enc2[256], dec1[256], dec2[256];
    size_t enc1len, enc2len, dec1len, dec2len;

    /* encrypt */
    c = ptls_aead_new(cs1->aead, cs1->hash, 1, traffic_secret, NULL);
    assert(c != NULL);
    ptls_aead_encrypt_init(c, 0, NULL, 0);
    enc1len = ptls_aead_encrypt_update(c, enc1, src1, strlen(src1));
    enc1len += ptls_aead_encrypt_final(c, enc1 + enc1len);
    ptls_aead_encrypt_init(c, 1, NULL, 0);
    enc2len = ptls_aead_encrypt_update(c, enc2, src2, strlen(src2));
    enc2len += ptls_aead_encrypt_final(c, enc2 + enc2len);
    ptls_aead_free(c);

    c = ptls_aead_new(cs2->aead, cs2->hash, 0, traffic_secret, NULL);
    assert(c != NULL);

    /* decrypt and compare */
    dec1len = ptls_aead_decrypt(c, dec1, enc1, enc1len, 0, NULL, 0);
    ok(dec1len != SIZE_MAX);
    dec2len = ptls_aead_decrypt(c, dec2, enc2, enc2len, 1, NULL, 0);
    ok(dec2len != SIZE_MAX);
    ok(strlen(src1) == dec1len);
    ok(memcmp(src1, dec1, dec1len) == 0);
    ok(strlen(src2) == dec2len);
    ok(memcmp(src2, dec2, dec2len - 1) == 0);

    /* alter and decrypt to detect failure */
    enc1[0] ^= 1;
    dec1len = ptls_aead_decrypt(c, dec1, enc1, enc1len, 0, NULL, 0);
    ok(dec1len == SIZE_MAX);

    ptls_aead_free(c);
}

static void test_aad_ciphersuite(ptls_cipher_suite_t *cs1, ptls_cipher_suite_t *cs2)
{
    const char *traffic_secret = "012345678901234567890123456789012345678901234567", *src = "hello world", *aad = "my true aad";
    ptls_aead_context_t *c;
    char enc[256], dec[256];
    size_t enclen, declen;

    /* encrypt */
    c = ptls_aead_new(cs1->aead, cs1->hash, 1, traffic_secret, NULL);
    assert(c != NULL);
    ptls_aead_encrypt_init(c, 123, aad, strlen(aad));
    enclen = ptls_aead_encrypt_update(c, enc, src, strlen(src));
    enclen += ptls_aead_encrypt_final(c, enc + enclen);
    ptls_aead_free(c);

    /* decrypt */
    c = ptls_aead_new(cs2->aead, cs2->hash, 0, traffic_secret, NULL);
    assert(c != NULL);
    declen = ptls_aead_decrypt(c, dec, enc, enclen, 123, aad, strlen(aad));
    ok(declen == strlen(src));
    ok(memcmp(src, dec, declen) == 0);
    declen = ptls_aead_decrypt(c, dec, enc, enclen, 123, "my fake aad", strlen(aad));
    ok(declen == SIZE_MAX);
    ptls_aead_free(c);
}

static void test_aad96_ciphersuite(ptls_cipher_suite_t *cs1, ptls_cipher_suite_t *cs2)
{
    const char *traffic_secret = "012345678901234567890123456789012345678901234567", *src = "hello world", *aad = "my true aad";
    ptls_aead_context_t *c;
    char enc[256], dec[256];
    uint8_t seq32[4] = {0xa1, 0xb2, 0xc3, 0xd4};
    uint8_t seq32_bad[4] = {0xa2, 0xb3, 0xc4, 0xe5};
    size_t enclen, declen;

    /* encrypt */
    c = ptls_aead_new(cs1->aead, cs1->hash, 1, traffic_secret, NULL);
    assert(c != NULL);
    ptls_aead_xor_iv(c, seq32, sizeof(seq32));
    ptls_aead_encrypt_init(c, 123, aad, strlen(aad));
    enclen = ptls_aead_encrypt_update(c, enc, src, strlen(src));
    enclen += ptls_aead_encrypt_final(c, enc + enclen);
    ptls_aead_free(c);

    /* decrypt */
    c = ptls_aead_new(cs2->aead, cs2->hash, 0, traffic_secret, NULL);
    assert(c != NULL);
    /* test first decryption */
    ptls_aead_xor_iv(c, seq32, sizeof(seq32));
    declen = ptls_aead_decrypt(c, dec, enc, enclen, 123, aad, strlen(aad));
    ptls_aead_xor_iv(c, seq32, sizeof(seq32));
    ok(declen == strlen(src));
    ok(memcmp(src, dec, declen) == 0);
    /* test that setting the wrong IV creates an error */
    ptls_aead_xor_iv(c, seq32_bad, sizeof(seq32_bad));
    declen = ptls_aead_decrypt(c, dec, enc, enclen, 123, aad, strlen(aad));
    ptls_aead_xor_iv(c, seq32_bad, sizeof(seq32_bad));
    ok(declen == SIZE_MAX);
    /* test second decryption with correct IV to verify no side effect */
    ptls_aead_xor_iv(c, seq32, sizeof(seq32));
    declen = ptls_aead_decrypt(c, dec, enc, enclen, 123, aad, strlen(aad));
    ok(declen == strlen(src));
    ok(memcmp(src, dec, declen) == 0);
    ptls_aead_free(c);
}

static void test_ecb(ptls_cipher_algorithm_t *algo, const void *expected, size_t expected_len)
{
    static const uint8_t key[] = {0,  1,  2,  3,  4,  5,  6,  7,  8,  9,  10, 11, 12, 13, 14, 15,
                                  16, 17, 18, 19, 20, 21, 22, 23, 24, 25, 26, 27, 28, 29, 30, 31},
                         plaintext[] = {0x00, 0x11, 0x22, 0x33, 0x44, 0x55, 0x66, 0x77,
                                        0x88, 0x99, 0xaa, 0xbb, 0xcc, 0xdd, 0xee, 0xff};

    uint8_t *actual = malloc(expected_len);
    assert(actual != NULL);
    /* encrypt */
    memset(actual, 0, expected_len);
    ptls_cipher_context_t *ctx = ptls_cipher_new(algo, 1, key);
    ptls_cipher_encrypt(ctx, actual, plaintext, expected_len);
    ptls_cipher_free(ctx);
    ok(memcmp(actual, expected, expected_len) == 0);

    /* decrypt */
    ctx = ptls_cipher_new(algo, 0, key);
    ptls_cipher_encrypt(ctx, actual, actual, expected_len);
    ptls_cipher_free(ctx);
    ok(memcmp(actual, plaintext, expected_len) == 0);

    free(actual);
}

static void test_aes128ecb(void)
{
    static const uint8_t expected[] = {0x69, 0xC4, 0xE0, 0xD8, 0x6A, 0x7B, 0x04, 0x30,
                                       0xD8, 0xCD, 0xB7, 0x80, 0x70, 0xB4, 0xC5, 0x5A};

    test_ecb(find_cipher(ctx, PTLS_CIPHER_SUITE_AES_128_GCM_SHA256)->aead->ecb_cipher, expected, sizeof(expected));
}

static void test_aes256ecb(void)
{
    static const uint8_t expected[] = {0x8E, 0xA2, 0xB7, 0xCA, 0x51, 0x67, 0x45, 0xBF,
                                       0xEA, 0xFC, 0x49, 0x90, 0x4B, 0x49, 0x60, 0x89};
    ptls_cipher_suite_t *cipher = find_cipher(ctx, PTLS_CIPHER_SUITE_AES_256_GCM_SHA384);

    if (cipher != NULL)
        test_ecb(cipher->aead->ecb_cipher, expected, sizeof(expected));
}

static void test_ctr(ptls_cipher_suite_t *cs, const uint8_t *key, size_t key_len, const void *iv, size_t iv_len,
                     const void *expected, size_t expected_len)
{
    static const uint8_t zeroes[64] = {0};

    if (cs == NULL)
        return;

    ptls_cipher_algorithm_t *algo = cs->aead->ctr_cipher;
    uint8_t buf[sizeof(zeroes)];

    assert(expected_len <= sizeof(zeroes));
    ok(algo->key_size == key_len);
    ok(algo->iv_size == iv_len);

    ptls_cipher_context_t *ctx = ptls_cipher_new(algo, 1, key);
    assert(ctx != NULL);
    ptls_cipher_init(ctx, iv);
    ptls_cipher_encrypt(ctx, buf, zeroes, expected_len);
    ptls_cipher_free(ctx);

    ok(memcmp(buf, expected, expected_len) == 0);
}

static void test_aes128ctr(void)
{
    static const uint8_t key[] = {0x2b, 0x7e, 0x15, 0x16, 0x28, 0xae, 0xd2, 0xa6, 0xab, 0xf7, 0x15, 0x88, 0x09, 0xcf, 0x4f, 0x3c},
                         iv[] = {0x6b, 0xc1, 0xbe, 0xe2, 0x2e, 0x40, 0x9f, 0x96, 0xe9, 0x3d, 0x7e, 0x11, 0x73, 0x93, 0x17, 0x2a},
                         expected[] = {0x3a, 0xd7, 0x7b, 0xb4, 0x0d, 0x7a, 0x36, 0x60,
                                       0xa8, 0x9e, 0xca, 0xf3, 0x24, 0x66, 0xef, 0x97};

    test_ctr(find_cipher(ctx, PTLS_CIPHER_SUITE_AES_128_GCM_SHA256), key, sizeof(key), iv, sizeof(iv), expected, sizeof(expected));
}

static void test_chacha20(void)
{
    static const uint8_t key[] = {0,  1,  2,  3,  4,  5,  6,  7,  8,  9,  10, 11, 12, 13, 14, 15,
                                  16, 17, 18, 19, 20, 21, 22, 23, 24, 25, 26, 27, 28, 29, 30, 31},
                         iv[] = {1, 0, 0, 0, 0, 0, 0, 9, 0, 0, 0, 0x4a, 0, 0, 0, 0},
                         expected[] = {0x10, 0xf1, 0xe7, 0xe4, 0xd1, 0x3b, 0x59, 0x15, 0x50, 0x0f, 0xdd,
                                       0x1f, 0xa3, 0x20, 0x71, 0xc4, 0xc7, 0xd1, 0xf4, 0xc7, 0x33, 0xc0,
                                       0x68, 0x03, 0x04, 0x22, 0xaa, 0x9a, 0xc3, 0xd4, 0x6c, 0x4e};

    test_ctr(find_cipher(ctx, PTLS_CIPHER_SUITE_CHACHA20_POLY1305_SHA256), key, sizeof(key), iv, sizeof(iv), expected,
             sizeof(expected));
}

static void test_aes128gcm(void)
{
    ptls_cipher_suite_t *cs = find_cipher(ctx, PTLS_CIPHER_SUITE_AES_128_GCM_SHA256),
                        *cs_peer = find_cipher(ctx_peer, PTLS_CIPHER_SUITE_AES_128_GCM_SHA256);

    test_ciphersuite(cs, cs_peer);
    test_aad_ciphersuite(cs, cs_peer);
    test_aad96_ciphersuite(cs, cs_peer);
}

static void test_aes256gcm(void)
{
    ptls_cipher_suite_t *cs = find_cipher(ctx, PTLS_CIPHER_SUITE_AES_256_GCM_SHA384),
                        *cs_peer = find_cipher(ctx_peer, PTLS_CIPHER_SUITE_AES_256_GCM_SHA384);

    if (cs != NULL && cs_peer != NULL) {
        test_ciphersuite(cs, cs_peer);
        test_aad_ciphersuite(cs, cs_peer);
        test_aad96_ciphersuite(cs, cs_peer);
    }
}

static void test_chacha20poly1305(void)
{
    ptls_cipher_suite_t *cs = find_cipher(ctx, PTLS_CIPHER_SUITE_CHACHA20_POLY1305_SHA256),
                        *cs_peer = find_cipher(ctx_peer, PTLS_CIPHER_SUITE_CHACHA20_POLY1305_SHA256);

    if (cs != NULL && cs_peer != NULL) {
        test_ciphersuite(cs, cs_peer);
        test_aad_ciphersuite(cs, cs_peer);
        test_aad96_ciphersuite(cs, cs_peer);
    }
}

static void test_ffx(void)
{
    static uint8_t ffx_test_source[32] = {'0', '1', '2', '3', '4', '5', '6', '7', '8', '9', 'a', 'b', 'c', 'd', 'e', 'f',
                                          'g', 'h', 'i', 'j', 'k', 'l', 'm', 'n', 'o', 'p', 'q', 'r', 's', 't', 'u', 'v'};

    static uint8_t ffx_test_key[32] = {1,  2,  3,  4,  5,  6,  7,  8,  9,  10, 11, 12, 13, 14, 15, 16,
                                       17, 18, 19, 20, 21, 22, 23, 24, 25, 27, 28, 29, 30, 31, 32};
    static uint8_t ffx_test_bad_key[32] = {0,  1,  2,  3,  4,  5,  6,  7,  8,  9,  10, 11, 12, 13, 14, 15,
                                           16, 17, 18, 19, 20, 21, 22, 23, 24, 25, 27, 28, 29, 30, 31};

    static uint8_t ffx_test_iv[16] = {10, 11, 12, 13, 14, 15, 16, 17, 18, 19, 20, 21, 22, 23, 24, 25};
    static uint8_t ffx_test_bad_iv[16] = {11, 12, 13, 14, 15, 16, 17, 18, 19, 20, 21, 22, 23, 24, 25, 26};

    static uint8_t ffx_test_mask[8] = {0x00, 0x01, 0x03, 0x07, 0x0F, 0x1F, 0x3F, 0x7F};
    ptls_cipher_context_t *ffx_enc = NULL;
    ptls_cipher_context_t *ffx_dec = NULL;
    ptls_cipher_context_t *ffx_dec_bad = NULL;
    uint8_t encrypted[32];
    uint8_t result[32];

    for (int i = 0; ffx_variants[i].algo != NULL; i++) {
        ffx_enc = ptls_cipher_new(ffx_variants[i].algo, 1, ffx_test_key);
        ffx_dec = ptls_cipher_new(ffx_variants[i].algo, 0, ffx_test_key);
        ffx_dec_bad = ptls_cipher_new(ffx_variants[i].algo, 0, ffx_test_bad_key);
        ok(ffx_enc != NULL && ffx_dec != NULL && ffx_dec_bad != NULL);
        if (ffx_enc != NULL && ffx_dec != NULL && ffx_dec_bad != NULL) {
            int bit_length = ffx_variants[i].bit_length;
            int len = (bit_length + 7) / 8;
            /* test that encoding works and last byte is correct */
            ptls_cipher_init(ffx_enc, ffx_test_iv);
            ptls_cipher_encrypt(ffx_enc, encrypted, ffx_test_source, len);
            ok((encrypted[len - 1] & ffx_test_mask[bit_length % 8]) == (ffx_test_source[len - 1] & ffx_test_mask[bit_length % 8]));
            /* Test that decoding with good key and IV works*/
            ptls_cipher_init(ffx_dec, ffx_test_iv);
            ptls_cipher_encrypt(ffx_dec, result, encrypted, len);
            ok(memcmp(ffx_test_source, result, len) == 0);
            /* Test that decoding with bad IV fails */
            ptls_cipher_init(ffx_dec, ffx_test_bad_iv);
            ptls_cipher_encrypt(ffx_dec, result, encrypted, len);
            ok(memcmp(ffx_test_source, result, len) != 0);
            /* Test that decoding with bad key fails */
            ptls_cipher_init(ffx_dec_bad, ffx_test_iv);
            ptls_cipher_encrypt(ffx_dec_bad, result, encrypted, len);
            ok(memcmp(ffx_test_source, result, len) != 0);
        }
        if (ffx_enc != NULL) {
            ptls_cipher_free(ffx_enc);
        }
        if (ffx_dec != NULL) {
            ptls_cipher_free(ffx_dec);
        }
        if (ffx_dec_bad != NULL) {
            ptls_cipher_free(ffx_dec_bad);
        }
    }

    /* Test the direct usage of the API with the "ptls_ffx_new" function.
     * The test verifies that ptls_ffx_new is compatible with
     * creating an ffx variant with the macro, then creating the cipher.
     */
    assert(ffx_variants[2].bit_length == 53); /* assumes that ffx_variants[0] is ffx_aes128ctr_b53_r4 */
    ffx_enc = ptls_ffx_new(&ptls_minicrypto_aes128ctr, 1, 4, 53, ffx_test_key);
    ffx_dec = ptls_cipher_new(ffx_variants[2].algo, 0, ffx_test_key);
    ok(ffx_enc != NULL && ffx_dec != NULL);
    if (ffx_enc != NULL && ffx_dec != NULL) {
        ptls_cipher_init(ffx_enc, ffx_test_iv);
        ptls_cipher_encrypt(ffx_enc, encrypted, ffx_test_source, 7);
        ptls_cipher_init(ffx_dec, ffx_test_iv);
        ptls_cipher_encrypt(ffx_dec, result, encrypted, 7);
        ok(memcmp(ffx_test_source, result, 7) == 0);
    }
    if (ffx_enc != NULL) {
        ptls_cipher_free(ffx_enc);
    }
    if (ffx_dec != NULL) {
        ptls_cipher_free(ffx_dec);
    }
}

static void test_base64_decode(void)
{
    ptls_base64_decode_state_t state;
    ptls_buffer_t buf;
    int ret;

    ptls_buffer_init(&buf, "", 0);

    ptls_base64_decode_init(&state);
    ret = ptls_base64_decode("aGVsbG8gd29ybGQ=", &state, &buf);
    ok(ret == 0);
    ok(buf.off == 11);
    ok(memcmp(buf.base, "hello world", 11) == 0);

    buf.off = 0;

    ptls_base64_decode_init(&state);
    ret = ptls_base64_decode("a$b", &state, &buf);
    ok(ret != 0);

    buf.off = 0;

    ptls_base64_decode_init(&state);
    ret = ptls_base64_decode("a\xFF"
                             "b",
                             &state, &buf);
    ok(ret != 0);

    ptls_buffer_dispose(&buf);
}

static struct {
    struct {
        uint8_t buf[32];
        size_t len;
        int is_end_of_record;
    } vec[16];
    size_t count;
} test_fragmented_message_queue = {{{{0}}}};

static int test_fragmented_message_record(ptls_t *tls, struct st_ptls_message_emitter_t *emitter, ptls_iovec_t message,
                                          int is_end_of_record, ptls_handshake_properties_t *properties)
{
    memcpy(test_fragmented_message_queue.vec[test_fragmented_message_queue.count].buf, message.base, message.len);
    test_fragmented_message_queue.vec[test_fragmented_message_queue.count].len = message.len;
    test_fragmented_message_queue.vec[test_fragmented_message_queue.count].is_end_of_record = is_end_of_record;
    ++test_fragmented_message_queue.count;

    return 0;
}

static void test_fragmented_message(void)
{
    ptls_context_t tlsctx = {NULL};
    ptls_t tls = {&tlsctx};
    struct st_ptls_record_t rec = {PTLS_CONTENT_TYPE_HANDSHAKE, 0x0301};
    int ret;

    tlsctx.max_buffer_size = 14;

#define SET_RECORD(lit)                                                                                                            \
    do {                                                                                                                           \
        rec.length = sizeof(lit) - 1;                                                                                              \
        rec.fragment = (const uint8_t *)(lit);                                                                                     \
    } while (0)

    /* not fragmented */
    test_fragmented_message_queue.count = 0;
    SET_RECORD("\x01\x00\x00\x03"
               "abc");
    ret = handle_handshake_record(&tls, test_fragmented_message_record, NULL, &rec, NULL);
    ok(ret == 0);
    ok(test_fragmented_message_queue.count == 1);
    ok(test_fragmented_message_queue.vec[0].len == rec.length);
    ok(memcmp(test_fragmented_message_queue.vec[0].buf, rec.fragment, rec.length) == 0);
    ok(test_fragmented_message_queue.vec[0].is_end_of_record);
    ok(tls.recvbuf.mess.base == NULL);

    /* fragmented */
    test_fragmented_message_queue.count = 0;
    SET_RECORD("\x01\x00\x00\x03"
               "a");
    ret = handle_handshake_record(&tls, test_fragmented_message_record, NULL, &rec, NULL);
    ok(ret == PTLS_ERROR_IN_PROGRESS);
    ok(tls.recvbuf.mess.base != NULL);
    ok(test_fragmented_message_queue.count == 0);
    SET_RECORD("bc\x02\x00\x00\x02"
               "de"
               "\x03");
    ret = handle_handshake_record(&tls, test_fragmented_message_record, NULL, &rec, NULL);
    ok(ret == PTLS_ERROR_IN_PROGRESS);
    ok(test_fragmented_message_queue.count == 2);
    ok(test_fragmented_message_queue.vec[0].len == 7);
    ok(memcmp(test_fragmented_message_queue.vec[0].buf,
              "\x01\x00\x00\x03"
              "abc",
              7) == 0);
    ok(!test_fragmented_message_queue.vec[0].is_end_of_record);
    ok(test_fragmented_message_queue.vec[1].len == 6);
    ok(memcmp(test_fragmented_message_queue.vec[1].buf,
              "\x02\x00\x00\x02"
              "de",
              6) == 0);
    ok(!test_fragmented_message_queue.vec[1].is_end_of_record);
    SET_RECORD("\x00\x00\x03"
               "end");
    ret = handle_handshake_record(&tls, test_fragmented_message_record, NULL, &rec, NULL);
    ok(ret == 0);
    ok(tls.recvbuf.mess.base == NULL);
    ok(test_fragmented_message_queue.count == 3);
    ok(test_fragmented_message_queue.vec[2].len == 7);
    ok(memcmp(test_fragmented_message_queue.vec[2].buf,
              "\x03\x00\x00\x03"
              "end",
              7) == 0);
    ok(test_fragmented_message_queue.vec[2].is_end_of_record);

    /* overflow (post-cb) */
    test_fragmented_message_queue.count = 0;
    SET_RECORD("\x01\x00\x00\xff"
               "0123456789ab");
    ret = handle_handshake_record(&tls, test_fragmented_message_record, NULL, &rec, NULL);
    ok(ret == PTLS_ALERT_HANDSHAKE_FAILURE);
    ok(test_fragmented_message_queue.count == 0);

    /* overflow (pre-cb) */
    SET_RECORD("\x01\x00\x00\xff"
               "0123456789");
    ret = handle_handshake_record(&tls, test_fragmented_message_record, NULL, &rec, NULL);
    ok(ret == PTLS_ERROR_IN_PROGRESS);
    SET_RECORD("abcdef");
    ret = handle_handshake_record(&tls, test_fragmented_message_record, NULL, &rec, NULL);
    ok(ret == PTLS_ALERT_HANDSHAKE_FAILURE);
    ok(test_fragmented_message_queue.count == 0);

#undef SET_RECORD
}

static int was_esni;

static int save_client_hello(ptls_on_client_hello_t *self, ptls_t *tls, ptls_on_client_hello_parameters_t *params)
{
    ptls_set_server_name(tls, (const char *)params->server_name.base, params->server_name.len);
    if (params->negotiated_protocols.count != 0)
        ptls_set_negotiated_protocol(tls, (const char *)params->negotiated_protocols.list[0].base,
                                     params->negotiated_protocols.list[0].len);
    if (params->esni)
        ++was_esni;
    return 0;
}

enum {
    TEST_HANDSHAKE_1RTT,
    TEST_HANDSHAKE_2RTT,
    TEST_HANDSHAKE_HRR,
    TEST_HANDSHAKE_HRR_STATELESS,
    TEST_HANDSHAKE_EARLY_DATA,
    TEST_HANDSHAKE_KEY_UPDATE
};

static int on_extension_cb(ptls_on_extension_t *self, ptls_t *tls, uint8_t hstype, uint16_t exttype, ptls_iovec_t extdata)
{
    assert(extdata.base);
    return 0;
}

static void test_handshake(ptls_iovec_t ticket, int mode, int expect_ticket, int check_ch, int require_client_authentication)
{
    ptls_t *client, *server;
    ptls_handshake_properties_t client_hs_prop = {{{{NULL}, ticket}}}, server_hs_prop = {{{{NULL}}}};
    uint8_t cbuf_small[16384], sbuf_small[16384], decbuf_small[16384];
    ptls_buffer_t cbuf, sbuf, decbuf;
    size_t consumed, max_early_data_size = 0;
    int ret;
    const char *req = "GET / HTTP/1.0\r\n\r\n";
    const char *resp = "HTTP/1.0 200 OK\r\n\r\nhello world\n";

    client_sc_callcnt = 0;
    server_sc_callcnt = 0;
    async_sc_callcnt = 0;

    if (check_ch)
        ctx->verify_certificate = verify_certificate;

    client = ptls_new(ctx, 0);
    server = ptls_new(ctx_peer, 1);
    ptls_buffer_init(&cbuf, cbuf_small, sizeof(cbuf_small));
    ptls_buffer_init(&sbuf, sbuf_small, sizeof(sbuf_small));
    ptls_buffer_init(&decbuf, decbuf_small, sizeof(decbuf_small));

    if (check_ch) {
        static ptls_on_client_hello_t cb = {save_client_hello};
        ctx_peer->on_client_hello = &cb;
        static const ptls_iovec_t protocols[] = {{(uint8_t *)"h2", 2}, {(uint8_t *)"http/1.1", 8}};
        client_hs_prop.client.negotiated_protocols.list = protocols;
        client_hs_prop.client.negotiated_protocols.count = PTLS_ELEMENTSOF(protocols);
        ptls_set_server_name(client, "test.example.com", 0);
    }

    static ptls_on_extension_t cb = {on_extension_cb};
    ctx_peer->on_extension = &cb;

    if (require_client_authentication)
        ctx_peer->require_client_authentication = 1;

    if (ctx_peer->esni != NULL) {
        was_esni = 0;
        client_hs_prop.client.esni_keys = ptls_iovec_init(ESNIKEYS, sizeof(ESNIKEYS) - 1);
    }

    switch (mode) {
    case TEST_HANDSHAKE_HRR:
        client_hs_prop.client.negotiate_before_key_exchange = 1;
        break;
    case TEST_HANDSHAKE_HRR_STATELESS:
        client_hs_prop.client.negotiate_before_key_exchange = 1;
        server_hs_prop.server.cookie.key = "0123456789abcdef0123456789abcdef0123456789abcdef";
        server_hs_prop.server.retry_uses_cookie = 1;
        break;
    case TEST_HANDSHAKE_EARLY_DATA:
        assert(ctx_peer->max_early_data_size != 0);
        client_hs_prop.client.max_early_data_size = &max_early_data_size;
        break;
    }

    ret = ptls_handshake(client, &cbuf, NULL, NULL, &client_hs_prop);
    ok(ret == PTLS_ERROR_IN_PROGRESS);
    ok(cbuf.off != 0);

    switch (mode) {
    case TEST_HANDSHAKE_2RTT:
    case TEST_HANDSHAKE_HRR:
    case TEST_HANDSHAKE_HRR_STATELESS:
        consumed = cbuf.off;
        ret = ptls_handshake(server, &sbuf, cbuf.base, &consumed, &server_hs_prop);
        if (mode == TEST_HANDSHAKE_HRR_STATELESS) {
            ok(ret == PTLS_ERROR_STATELESS_RETRY);
            ptls_free(server);
            server = ptls_new(ctx_peer, 1);
        } else {
            ok(ret == PTLS_ERROR_IN_PROGRESS);
        }
        ok(cbuf.off == consumed);
        ok(sbuf.off != 0);
        cbuf.off = 0;
        consumed = sbuf.off;
        ret = ptls_handshake(client, &cbuf, sbuf.base, &consumed, &client_hs_prop);
        ok(ret == PTLS_ERROR_IN_PROGRESS);
        ok(sbuf.off == consumed);
        ok(cbuf.off != 0);
        sbuf.off = 0;
        break;
    case TEST_HANDSHAKE_EARLY_DATA:
        ok(max_early_data_size == ctx_peer->max_early_data_size);
        ret = ptls_send(client, &cbuf, req, strlen(req));
        ok(ret == 0);
        break;
    }

    consumed = cbuf.off;
    ret = ptls_handshake(server, &sbuf, cbuf.base, &consumed, &server_hs_prop);

    if (require_client_authentication) {
        /* at the moment, async sign-certificate is not supported in this path, neither on the client-side or the server-side */
        ok(ptls_is_psk_handshake(server) == 0);
        ok(ret == PTLS_ERROR_IN_PROGRESS);
    } else if (mode == TEST_HANDSHAKE_EARLY_DATA) {
        ok(ret == 0);
    } else {
        ok(ret == 0 || ret == PTLS_ERROR_ASYNC_OPERATION);
    }

    ok(sbuf.off != 0);
    if (check_ch) {
        ok(ptls_get_server_name(server) != NULL);
        ok(strcmp(ptls_get_server_name(server), "test.example.com") == 0);
        ok(ptls_get_negotiated_protocol(server) != NULL);
        ok(strcmp(ptls_get_negotiated_protocol(server), "h2") == 0);
        ok(was_esni == (ctx_peer->esni != NULL));
    } else {
        ok(ptls_get_server_name(server) == NULL);
        ok(ptls_get_negotiated_protocol(server) == NULL);
    }

    if (mode == TEST_HANDSHAKE_EARLY_DATA && !require_client_authentication) {
        ok(consumed < cbuf.off);
        memmove(cbuf.base, cbuf.base + consumed, cbuf.off - consumed);
        cbuf.off -= consumed;

        consumed = cbuf.off;
        ret = ptls_receive(server, &decbuf, cbuf.base, &consumed);
        ok(ret == 0);
        ok(consumed == cbuf.off);
        ok(decbuf.off == strlen(req));
        ok(memcmp(decbuf.base, req, decbuf.off) == 0);
        ok(!ptls_handshake_is_complete(server));
        cbuf.off = 0;
        decbuf.off = 0;

        ret = ptls_send(server, &sbuf, resp, strlen(resp));
        ok(ret == 0);
    } else {
        ok(consumed == cbuf.off);
        cbuf.off = 0;
    }

    while (ret == PTLS_ERROR_ASYNC_OPERATION) {
        consumed = sbuf.off;
        ret = ptls_handshake(client, &cbuf, sbuf.base, &consumed, NULL);
        ok(ret == PTLS_ERROR_IN_PROGRESS);
        ok(consumed == sbuf.off);
        ok(cbuf.off == 0);
        sbuf.off = 0;
        ret = ptls_handshake(server, &sbuf, NULL, NULL, &server_hs_prop);
    }
    if (require_client_authentication) {
        ok(ret == PTLS_ERROR_IN_PROGRESS);
    } else {
        ok(ret == 0);
    }

    consumed = sbuf.off;
    ret = ptls_handshake(client, &cbuf, sbuf.base, &consumed, NULL);
    ok(ret == 0);
    ok(cbuf.off != 0);
    if (check_ch) {
        ok(ptls_get_server_name(client) != NULL);
        ok(strcmp(ptls_get_server_name(client), "test.example.com") == 0);
        ok(ptls_get_negotiated_protocol(client) != NULL);
        ok(strcmp(ptls_get_negotiated_protocol(client), "h2") == 0);
    } else {
        ok(ptls_get_server_name(server) == NULL);
        ok(ptls_get_negotiated_protocol(server) == NULL);
    }

    if (expect_ticket) {
        ok(consumed < sbuf.off);
        memmove(sbuf.base, sbuf.base + consumed, sbuf.off - consumed);
        sbuf.off -= consumed;
    } else {
        ok(consumed == sbuf.off);
        sbuf.off = 0;
    }

    if (require_client_authentication) {
        ok(!ptls_handshake_is_complete(server));
        consumed = cbuf.off;
        ret = ptls_handshake(server, &sbuf, cbuf.base, &consumed, &server_hs_prop);
        ok(ret == 0);
        ok(ptls_handshake_is_complete(server));
        cbuf.off = 0;
    }

    if (mode != TEST_HANDSHAKE_EARLY_DATA || require_client_authentication) {
        ret = ptls_send(client, &cbuf, req, strlen(req));
        ok(ret == 0);

        consumed = cbuf.off;
        ret = ptls_receive(server, &decbuf, cbuf.base, &consumed);
        ok(ret == 0);
        ok(consumed == cbuf.off);
        ok(decbuf.off == strlen(req));
        ok(memcmp(decbuf.base, req, strlen(req)) == 0);
        ok(ptls_handshake_is_complete(server));
        decbuf.off = 0;
        cbuf.off = 0;

        ret = ptls_send(server, &sbuf, resp, strlen(resp));
        ok(ret == 0);
    }

    consumed = sbuf.off;
    ret = ptls_receive(client, &decbuf, sbuf.base, &consumed);
    ok(ret == 0);
    ok(consumed == sbuf.off);
    ok(decbuf.off == strlen(resp));
    ok(memcmp(decbuf.base, resp, strlen(resp)) == 0);
    ok(ptls_handshake_is_complete(client));
    decbuf.off = 0;
    sbuf.off = 0;

    if (mode == TEST_HANDSHAKE_EARLY_DATA) {
        consumed = cbuf.off;
        ret = ptls_receive(server, &decbuf, cbuf.base, &consumed);
        ok(ret == 0);
        ok(cbuf.off == consumed);
        ok(decbuf.off == 0);
        ok(ptls_handshake_is_complete(client));
        cbuf.off = 0;
    }

    if (mode == TEST_HANDSHAKE_KEY_UPDATE) {
        /* server -> client with update_request */
        ret = ptls_update_key(server, 1);
        ok(ret == 0);
        ok(server->needs_key_update);
        ok(server->key_update_send_request);
        ret = ptls_send(server, &sbuf, "good bye", 8);
        ok(ret == 0);
        ok(!server->needs_key_update);
        ok(!server->key_update_send_request);
        consumed = sbuf.off;
        ret = ptls_receive(client, &decbuf, sbuf.base, &consumed);
        ok(ret == 0);
        ok(sbuf.off == consumed);
        ok(decbuf.off == 8);
        ok(memcmp(decbuf.base, "good bye", 8) == 0);
        ok(client->needs_key_update);
        ok(!client->key_update_send_request);
        sbuf.off = 0;
        decbuf.off = 0;
        ret = ptls_send(client, &cbuf, "hello", 5);
        ok(ret == 0);
        consumed = cbuf.off;
        ret = ptls_receive(server, &decbuf, cbuf.base, &consumed);
        ok(ret == 0);
        ok(cbuf.off == consumed);
        ok(decbuf.off == 5);
        ok(memcmp(decbuf.base, "hello", 5) == 0);
        cbuf.off = 0;
        decbuf.off = 0;
    }

    ptls_buffer_dispose(&cbuf);
    ptls_buffer_dispose(&sbuf);
    ptls_buffer_dispose(&decbuf);
    ptls_free(client);
    ptls_free(server);

    if (check_ch)
        ctx_peer->on_client_hello = NULL;

    ctx->verify_certificate = NULL;
    if (require_client_authentication)
        ctx_peer->require_client_authentication = 0;
}

static ptls_sign_certificate_t *sc_orig;

static int sign_certificate(ptls_sign_certificate_t *self, ptls_t *tls, ptls_async_job_t **async, uint16_t *selected_algorithm,
                            ptls_buffer_t *output, ptls_iovec_t input, const uint16_t *algorithms, size_t num_algorithms)
{
    ++*(ptls_is_server(tls) ? &server_sc_callcnt : &client_sc_callcnt);
    return sc_orig->cb(sc_orig, tls, async, selected_algorithm, output, input, algorithms, num_algorithms);
}

static int async_sign_certificate(ptls_sign_certificate_t *self, ptls_t *tls, ptls_async_job_t **async,
                                  uint16_t *selected_algorithm, ptls_buffer_t *output, ptls_iovec_t input,
                                  const uint16_t *algorithms, size_t num_algorithms)
{
    static struct {
        ptls_async_job_t super;
        uint16_t selected_algorithm;
    } async_ctx;

    if (async != NULL) {
        if (*async == NULL) {
            /* first invocation, make a fake call to the backend and obtain the algorithm, return it, but not the signature */
            ptls_buffer_t fakebuf;
            ptls_buffer_init(&fakebuf, "", 0);
            int ret = sign_certificate(self, tls, NULL, selected_algorithm, &fakebuf, input, algorithms, num_algorithms);
            assert(ret == 0);
            ptls_buffer_dispose(&fakebuf);
<<<<<<< HEAD
            async_ctx.super.destroy_ = (void (*)(ptls_async_sign_certificate_t *))0xdeadbeef;
=======
            async_ctx.super.cancel_ = (void (*)(ptls_async_job_t *))0xdeadbeef;
>>>>>>> b8144138
            async_ctx.selected_algorithm = *selected_algorithm;
            *async = &async_ctx.super;
            --server_sc_callcnt;
            ++async_sc_callcnt;
            return PTLS_ERROR_ASYNC_OPERATION;
        } else {
            /* second invocation, restore algorithm, and delegate the call */
            assert(*async == &async_ctx.super);
            assert(algorithms == NULL);
            algorithms = &async_ctx.selected_algorithm;
            num_algorithms = 1;
            *async = NULL;
        }
    }

    return sign_certificate(self, tls, NULL, selected_algorithm, output, input, algorithms, num_algorithms);
}

static ptls_sign_certificate_t *second_sc_orig;

static int second_sign_certificate(ptls_sign_certificate_t *self, ptls_t *tls, ptls_async_job_t **async,
                                   uint16_t *selected_algorithm, ptls_buffer_t *output, ptls_iovec_t input,
                                   const uint16_t *algorithms, size_t num_algorithms)
{
    ++*(ptls_is_server(tls) ? &server_sc_callcnt : &client_sc_callcnt);
    return second_sc_orig->cb(second_sc_orig, tls, async, selected_algorithm, output, input, algorithms, num_algorithms);
}

static void test_full_handshake_impl(int require_client_authentication, int is_async)
{
    test_handshake(ptls_iovec_init(NULL, 0), TEST_HANDSHAKE_1RTT, 0, 0, require_client_authentication);
    ok(server_sc_callcnt == 1);
    ok(async_sc_callcnt == is_async);
    ok(client_sc_callcnt == require_client_authentication);

    test_handshake(ptls_iovec_init(NULL, 0), TEST_HANDSHAKE_1RTT, 0, 0, require_client_authentication);
    ok(server_sc_callcnt == 1);
    ok(async_sc_callcnt == is_async);
    ok(client_sc_callcnt == require_client_authentication);

    test_handshake(ptls_iovec_init(NULL, 0), TEST_HANDSHAKE_1RTT, 0, 1, require_client_authentication);
    ok(server_sc_callcnt == 1);
    ok(async_sc_callcnt == is_async);
    ok(client_sc_callcnt == require_client_authentication);
}

static void test_full_handshake(void)
{
    test_full_handshake_impl(0, 0);
}

static void test_full_handshake_with_client_authentication(void)
{
    test_full_handshake_impl(1, 0);
}

static void test_key_update(void)
{
    test_handshake(ptls_iovec_init(NULL, 0), TEST_HANDSHAKE_KEY_UPDATE, 0, 0, 0);
}

static void test_hrr_handshake(void)
{
    test_handshake(ptls_iovec_init(NULL, 0), TEST_HANDSHAKE_HRR, 0, 0, 0);
    ok(server_sc_callcnt == 1);
}

static void test_hrr_stateless_handshake(void)
{
    test_handshake(ptls_iovec_init(NULL, 0), TEST_HANDSHAKE_HRR_STATELESS, 0, 0, 0);
    ok(server_sc_callcnt == 1);
}

static int on_copy_ticket(ptls_encrypt_ticket_t *self, ptls_t *tls, int is_encrypt, ptls_buffer_t *dst, ptls_iovec_t src)
{
    int ret;

    if ((ret = ptls_buffer_reserve(dst, src.len)) != 0)
        return ret;
    memcpy(dst->base + dst->off, src.base, src.len);
    dst->off += src.len;

    return 0;
}

static ptls_iovec_t saved_ticket = {NULL};

static int on_save_ticket(ptls_save_ticket_t *self, ptls_t *tls, ptls_iovec_t src)
{
    saved_ticket.base = malloc(src.len);
    memcpy(saved_ticket.base, src.base, src.len);
    saved_ticket.len = src.len;
    return 0;
}

static void test_resumption_impl(int different_preferred_key_share, int require_client_authentication)
{
    assert(ctx->key_exchanges[0]->id == ctx_peer->key_exchanges[0]->id);
    assert(ctx->key_exchanges[1] == NULL);
    assert(ctx_peer->key_exchanges[1] == NULL);
    assert(ctx->key_exchanges[0]->id != ptls_minicrypto_x25519.id);
    ptls_key_exchange_algorithm_t *different_key_exchanges[] = {&ptls_minicrypto_x25519, ctx->key_exchanges[0], NULL},
                                  **key_exchanges_orig = ctx->key_exchanges;

    if (different_preferred_key_share)
        ctx->key_exchanges = different_key_exchanges;

    ptls_encrypt_ticket_t et = {on_copy_ticket};
    ptls_save_ticket_t st = {on_save_ticket};

    assert(ctx_peer->ticket_lifetime == 0);
    assert(ctx_peer->max_early_data_size == 0);
    assert(ctx_peer->encrypt_ticket == NULL);
    assert(ctx_peer->save_ticket == NULL);
    saved_ticket = ptls_iovec_init(NULL, 0);

    ctx_peer->ticket_lifetime = 86400;
    ctx_peer->max_early_data_size = 8192;
    ctx_peer->encrypt_ticket = &et;
    ctx->save_ticket = &st;

    test_handshake(saved_ticket, different_preferred_key_share ? TEST_HANDSHAKE_2RTT : TEST_HANDSHAKE_1RTT, 1, 0, 0);
    ok(server_sc_callcnt == 1);
    ok(saved_ticket.base != NULL);

    /* psk using saved ticket */
    test_handshake(saved_ticket, TEST_HANDSHAKE_1RTT, 1, 0, require_client_authentication);
    ok(server_sc_callcnt == require_client_authentication); /* client authentication turns off resumption */
    ok(client_sc_callcnt == require_client_authentication);

    /* 0-rtt psk using saved ticket */
    test_handshake(saved_ticket, TEST_HANDSHAKE_EARLY_DATA, 1, 0, require_client_authentication);
    ok(server_sc_callcnt == require_client_authentication); /* client authentication turns off resumption */
    ok(client_sc_callcnt == require_client_authentication);

    ctx->require_dhe_on_psk = 1;

    /* psk-dhe using saved ticket */
    test_handshake(saved_ticket, TEST_HANDSHAKE_1RTT, 1, 0, require_client_authentication);
    ok(server_sc_callcnt == require_client_authentication); /* client authentication turns off resumption */
    ok(client_sc_callcnt == require_client_authentication);

    /* 0-rtt psk-dhe using saved ticket */
    test_handshake(saved_ticket, TEST_HANDSHAKE_EARLY_DATA, 1, 0, require_client_authentication);
    ok(server_sc_callcnt == require_client_authentication); /* client authentication turns off resumption */
    ok(client_sc_callcnt == require_client_authentication);

    ctx->require_dhe_on_psk = 0;
    ctx_peer->ticket_lifetime = 0;
    ctx_peer->max_early_data_size = 0;
    ctx_peer->encrypt_ticket = NULL;
    ctx->save_ticket = NULL;
    ctx->key_exchanges = key_exchanges_orig;
}

static void test_resumption(void)
{
    test_resumption_impl(0, 0);
}

static void test_resumption_different_preferred_key_share(void)
{
    if (ctx == ctx_peer)
        return;
    test_resumption_impl(1, 0);
}

static void test_resumption_with_client_authentication(void)
{
    test_resumption_impl(0, 1);
}

static void test_async_sign_certificate(void)
{
    assert(ctx_peer->sign_certificate->cb == sign_certificate);

    ptls_sign_certificate_t async_sc = {async_sign_certificate}, *orig_sc = ctx_peer->sign_certificate;
    ctx_peer->sign_certificate = &async_sc;

    test_full_handshake_impl(0, 1);

    ctx_peer->sign_certificate = orig_sc;
}

static void test_enforce_retry(int use_cookie)
{
    ptls_t *client, *server;
    ptls_handshake_properties_t server_hs_prop = {{{{NULL}}}};
    ptls_buffer_t cbuf, sbuf, decbuf;
    size_t consumed;
    int ret;

    server_hs_prop.server.cookie.key = "0123456789abcdef0123456789abcdef0123456789abcdef";
    server_hs_prop.server.cookie.additional_data = ptls_iovec_init("1.2.3.4:1234", 12);
    server_hs_prop.server.enforce_retry = 1;
    server_hs_prop.server.retry_uses_cookie = use_cookie;

    ptls_buffer_init(&cbuf, "", 0);
    ptls_buffer_init(&sbuf, "", 0);
    ptls_buffer_init(&decbuf, "", 0);

    client = ptls_new(ctx, 0);

    ret = ptls_handshake(client, &cbuf, NULL, NULL, NULL);
    ok(ret == PTLS_ERROR_IN_PROGRESS);
    ok(cbuf.off != 0);

    server = ptls_new(ctx, 1);

    consumed = cbuf.off;
    ret = ptls_handshake(server, &sbuf, cbuf.base, &consumed, &server_hs_prop);
    cbuf.off = 0;

    if (use_cookie) {
        ok(ret == PTLS_ERROR_STATELESS_RETRY);
        ptls_free(server);
        server = ptls_new(ctx, 1);
    } else {
        ok(ret == PTLS_ERROR_IN_PROGRESS);
    }

    consumed = sbuf.off;
    ret = ptls_handshake(client, &cbuf, sbuf.base, &consumed, NULL);
    ok(ret == PTLS_ERROR_IN_PROGRESS);
    ok(sbuf.off == consumed);
    sbuf.off = 0;

    consumed = cbuf.off;
    ret = ptls_handshake(server, &sbuf, cbuf.base, &consumed, &server_hs_prop);
    ok(ret == 0);
    ok(cbuf.off == consumed);
    cbuf.off = 0;

    consumed = sbuf.off;
    ret = ptls_handshake(client, &cbuf, sbuf.base, &consumed, NULL);
    ok(ret == 0);
    ok(sbuf.off == consumed);
    sbuf.off = 0;

    ret = ptls_send(client, &cbuf, "hello world", 11);
    ok(ret == 0);

    consumed = cbuf.off;
    ret = ptls_receive(server, &decbuf, cbuf.base, &consumed);
    ok(ret == 0);
    ok(cbuf.off == consumed);
    cbuf.off = 0;

    ok(decbuf.off == 11);
    ok(memcmp(decbuf.base, "hello world", 11) == 0);
    decbuf.off = 0;

    ptls_free(client);
    ptls_free(server);

    ptls_buffer_dispose(&cbuf);
    ptls_buffer_dispose(&sbuf);
    ptls_buffer_dispose(&decbuf);
}

static void test_enforce_retry_stateful(void)
{
    test_enforce_retry(0);
}

static void test_enforce_retry_stateless(void)
{
    test_enforce_retry(1);
}

static ptls_t *stateless_hrr_prepare(ptls_buffer_t *sbuf, ptls_handshake_properties_t *server_hs_prop)
{
    ptls_t *client = ptls_new(ctx, 0), *server = ptls_new(ctx_peer, 1);
    ptls_buffer_t cbuf;
    size_t consumed;
    int ret;

    ptls_buffer_init(&cbuf, "", 0);
    ptls_buffer_init(sbuf, "", 0);

    ret = ptls_handshake(client, &cbuf, NULL, NULL, NULL);
    ok(ret == PTLS_ERROR_IN_PROGRESS);

    consumed = cbuf.off;
    ret = ptls_handshake(server, sbuf, cbuf.base, &consumed, server_hs_prop);
    ok(ret == PTLS_ERROR_STATELESS_RETRY);

    ptls_buffer_dispose(&cbuf);
    ptls_free(server);

    return client;
}

static void test_stateless_hrr_aad_change(void)
{
    ptls_t *client, *server;
    ptls_handshake_properties_t server_hs_prop = {{{{NULL}}}};
    ptls_buffer_t cbuf, sbuf;
    size_t consumed;
    int ret;

    server_hs_prop.server.cookie.key = "0123456789abcdef0123456789abcdef0123456789abcdef";
    server_hs_prop.server.cookie.additional_data = ptls_iovec_init("1.2.3.4:1234", 12);
    server_hs_prop.server.enforce_retry = 1;
    server_hs_prop.server.retry_uses_cookie = 1;

    client = stateless_hrr_prepare(&sbuf, &server_hs_prop);
    ptls_buffer_init(&cbuf, "", 0);

    consumed = sbuf.off;
    ret = ptls_handshake(client, &cbuf, sbuf.base, &consumed, NULL);
    ok(ret == PTLS_ERROR_IN_PROGRESS);
    ok(sbuf.off == consumed);
    sbuf.off = 0;

    server = ptls_new(ctx_peer, 1);
    server_hs_prop.server.cookie.additional_data = ptls_iovec_init("1.2.3.4:4321", 12);

    consumed = cbuf.off;
    ret = ptls_handshake(server, &sbuf, cbuf.base, &consumed, &server_hs_prop);
    ok(ret == PTLS_ALERT_HANDSHAKE_FAILURE);

    ptls_free(client);
    ptls_free(server);

    ptls_buffer_dispose(&cbuf);
    ptls_buffer_dispose(&sbuf);
}

typedef uint8_t traffic_secrets_t[2 /* is_enc */][4 /* epoch */][PTLS_MAX_DIGEST_SIZE /* octets */];

static int on_update_traffic_key(ptls_update_traffic_key_t *self, ptls_t *tls, int is_enc, size_t epoch, const void *secret)
{
    traffic_secrets_t *secrets = *ptls_get_data_ptr(tls);
    ok(memcmp((*secrets)[is_enc][epoch], zeroes_of_max_digest_size, PTLS_MAX_DIGEST_SIZE) == 0);

    size_t size = ptls_get_cipher(tls)->hash->digest_size;
    memcpy((*secrets)[is_enc][epoch], secret, size);
    return 0;
}

static int feed_messages(ptls_t *tls, ptls_buffer_t *outbuf, size_t *out_epoch_offsets, const uint8_t *input,
                         const size_t *in_epoch_offsets, ptls_handshake_properties_t *props)
{
    size_t i;
    int ret = PTLS_ERROR_IN_PROGRESS;

    outbuf->off = 0;
    memset(out_epoch_offsets, 0, sizeof(*out_epoch_offsets) * 5);

    for (i = 0; i != 4; ++i) {
        size_t len = in_epoch_offsets[i + 1] - in_epoch_offsets[i];
        if (len != 0) {
            ret = ptls_handle_message(tls, outbuf, out_epoch_offsets, i, input + in_epoch_offsets[i], len, props);
            if (!(ret == 0 || ret == PTLS_ERROR_IN_PROGRESS))
                break;
        }
    }

    return ret;
}

static void test_handshake_api(void)
{
    ptls_t *client, *server;
    traffic_secrets_t client_secrets = {{{0}}}, server_secrets = {{{0}}};
    ptls_buffer_t cbuf, sbuf;
    size_t coffs[5] = {0}, soffs[5];
    ptls_update_traffic_key_t update_traffic_key = {on_update_traffic_key};
    ptls_encrypt_ticket_t encrypt_ticket = {on_copy_ticket};
    ptls_save_ticket_t save_ticket = {on_save_ticket};
    int ret;

    ctx->update_traffic_key = &update_traffic_key;
    ctx->omit_end_of_early_data = 1;
    ctx->save_ticket = &save_ticket;
    ctx_peer->update_traffic_key = &update_traffic_key;
    ctx_peer->omit_end_of_early_data = 1;
    ctx_peer->encrypt_ticket = &encrypt_ticket;
    ctx_peer->ticket_lifetime = 86400;
    ctx_peer->max_early_data_size = 8192;

    saved_ticket = ptls_iovec_init(NULL, 0);

    ptls_buffer_init(&cbuf, "", 0);
    ptls_buffer_init(&sbuf, "", 0);

    client = ptls_new(ctx, 0);
    *ptls_get_data_ptr(client) = &client_secrets;
    server = ptls_new(ctx_peer, 1);
    *ptls_get_data_ptr(server) = &server_secrets;

    /* full handshake */
    ret = ptls_handle_message(client, &cbuf, coffs, 0, NULL, 0, NULL);
    ok(ret == PTLS_ERROR_IN_PROGRESS);
    ret = feed_messages(server, &sbuf, soffs, cbuf.base, coffs, NULL);
    ok(ret == 0);
    ok(sbuf.off != 0);
    ok(!ptls_handshake_is_complete(server));
    ok(memcmp(server_secrets[1][2], zeroes_of_max_digest_size, PTLS_MAX_DIGEST_SIZE) != 0);
    ok(memcmp(server_secrets[1][3], zeroes_of_max_digest_size, PTLS_MAX_DIGEST_SIZE) != 0);
    ok(memcmp(server_secrets[0][2], zeroes_of_max_digest_size, PTLS_MAX_DIGEST_SIZE) != 0);
    ok(memcmp(server_secrets[0][3], zeroes_of_max_digest_size, PTLS_MAX_DIGEST_SIZE) == 0);
    ret = feed_messages(client, &cbuf, coffs, sbuf.base, soffs, NULL);
    ok(ret == 0);
    ok(cbuf.off != 0);
    ok(ptls_handshake_is_complete(client));
    ok(memcmp(client_secrets[0][2], server_secrets[1][2], PTLS_MAX_DIGEST_SIZE) == 0);
    ok(memcmp(client_secrets[1][2], server_secrets[0][2], PTLS_MAX_DIGEST_SIZE) == 0);
    ok(memcmp(client_secrets[0][3], server_secrets[1][3], PTLS_MAX_DIGEST_SIZE) == 0);
    ok(memcmp(client_secrets[1][3], zeroes_of_max_digest_size, PTLS_MAX_DIGEST_SIZE) != 0);
    ret = feed_messages(server, &sbuf, soffs, cbuf.base, coffs, NULL);
    ok(ret == 0);
    ok(sbuf.off == 0);
    ok(ptls_handshake_is_complete(server));
    ok(memcmp(client_secrets[1][3], server_secrets[0][3], PTLS_MAX_DIGEST_SIZE) == 0);

    ptls_free(client);
    ptls_free(server);

    cbuf.off = 0;
    sbuf.off = 0;
    memset(client_secrets, 0, sizeof(client_secrets));
    memset(server_secrets, 0, sizeof(server_secrets));
    memset(coffs, 0, sizeof(coffs));
    memset(soffs, 0, sizeof(soffs));

    ctx->save_ticket = NULL; /* don't allow further test to update the saved ticket */

    /* 0-RTT resumption */
    size_t max_early_data_size = 0;
    ptls_handshake_properties_t client_hs_prop = {{{{NULL}, saved_ticket, &max_early_data_size}}};
    client = ptls_new(ctx, 0);
    *ptls_get_data_ptr(client) = &client_secrets;
    server = ptls_new(ctx_peer, 1);
    *ptls_get_data_ptr(server) = &server_secrets;
    ret = ptls_handle_message(client, &cbuf, coffs, 0, NULL, 0, &client_hs_prop);
    ok(ret == PTLS_ERROR_IN_PROGRESS);
    ok(max_early_data_size != 0);
    ok(memcmp(client_secrets[1][1], zeroes_of_max_digest_size, PTLS_MAX_DIGEST_SIZE) != 0);
    ret = feed_messages(server, &sbuf, soffs, cbuf.base, coffs, NULL);
    ok(ret == 0);
    ok(sbuf.off != 0);
    ok(!ptls_handshake_is_complete(server));
    ok(memcmp(client_secrets[1][1], server_secrets[0][1], PTLS_MAX_DIGEST_SIZE) == 0);
    ok(memcmp(server_secrets[0][2], zeroes_of_max_digest_size, PTLS_MAX_DIGEST_SIZE) != 0); /* !!!overlap!!! */
    ok(memcmp(server_secrets[1][2], zeroes_of_max_digest_size, PTLS_MAX_DIGEST_SIZE) != 0);
    ok(memcmp(server_secrets[1][3], zeroes_of_max_digest_size, PTLS_MAX_DIGEST_SIZE) != 0);
    ok(memcmp(server_secrets[0][3], zeroes_of_max_digest_size, PTLS_MAX_DIGEST_SIZE) == 0);
    ret = feed_messages(client, &cbuf, coffs, sbuf.base, soffs, &client_hs_prop);
    ok(ret == 0);
    ok(cbuf.off != 0);
    ok(ptls_handshake_is_complete(client));
    ok(memcmp(client_secrets[0][3], server_secrets[1][3], PTLS_MAX_DIGEST_SIZE) == 0);
    ok(memcmp(client_secrets[1][3], zeroes_of_max_digest_size, PTLS_MAX_DIGEST_SIZE) != 0);
    ret = feed_messages(server, &sbuf, soffs, cbuf.base, coffs, NULL);
    ok(ret == 0);
    ok(sbuf.off == 0);
    ok(ptls_handshake_is_complete(server));
    ok(memcmp(server_secrets[0][3], zeroes_of_max_digest_size, PTLS_MAX_DIGEST_SIZE) != 0);

    ptls_free(client);
    ptls_free(server);

    cbuf.off = 0;
    sbuf.off = 0;
    memset(client_secrets, 0, sizeof(client_secrets));
    memset(server_secrets, 0, sizeof(server_secrets));
    memset(coffs, 0, sizeof(coffs));
    memset(soffs, 0, sizeof(soffs));

    /* 0-RTT rejection */
    ctx_peer->max_early_data_size = 0;
    client_hs_prop = (ptls_handshake_properties_t){{{{NULL}, saved_ticket, &max_early_data_size}}};
    client = ptls_new(ctx, 0);
    *ptls_get_data_ptr(client) = &client_secrets;
    server = ptls_new(ctx_peer, 1);
    *ptls_get_data_ptr(server) = &server_secrets;
    ret = ptls_handle_message(client, &cbuf, coffs, 0, NULL, 0, &client_hs_prop);
    ok(ret == PTLS_ERROR_IN_PROGRESS);
    ok(max_early_data_size != 0);
    ok(memcmp(client_secrets[1][1], zeroes_of_max_digest_size, PTLS_MAX_DIGEST_SIZE) != 0);
    ret = feed_messages(server, &sbuf, soffs, cbuf.base, coffs, NULL);
    ok(ret == 0);
    ok(sbuf.off != 0);
    ok(!ptls_handshake_is_complete(server));
    ret = feed_messages(client, &cbuf, coffs, sbuf.base, soffs, &client_hs_prop);
    ok(ret == 0);
    ok(cbuf.off != 0);
    ok(ptls_handshake_is_complete(client));
    ok(client_hs_prop.client.early_data_acceptance == PTLS_EARLY_DATA_REJECTED);
    ok(memcmp(server_secrets[0][1], zeroes_of_max_digest_size, PTLS_MAX_DIGEST_SIZE) == 0);
    ret = feed_messages(server, &sbuf, soffs, cbuf.base, coffs, NULL);
    ok(ret == 0);
    ok(sbuf.off == 0);
    ok(ptls_handshake_is_complete(server));

    ptls_free(client);
    ptls_free(server);

    cbuf.off = 0;
    sbuf.off = 0;
    memset(client_secrets, 0, sizeof(client_secrets));
    memset(server_secrets, 0, sizeof(server_secrets));
    memset(coffs, 0, sizeof(coffs));
    memset(soffs, 0, sizeof(soffs));

    /* HRR rejects 0-RTT */
    ctx_peer->max_early_data_size = 8192;
    ptls_handshake_properties_t server_hs_prop = {{{{NULL}}}};
    server_hs_prop.server.enforce_retry = 1;
    client_hs_prop = (ptls_handshake_properties_t){{{{NULL}, saved_ticket, &max_early_data_size}}};
    client = ptls_new(ctx, 0);
    *ptls_get_data_ptr(client) = &client_secrets;
    server = ptls_new(ctx_peer, 1);
    *ptls_get_data_ptr(server) = &server_secrets;
    ret = ptls_handle_message(client, &cbuf, coffs, 0, NULL, 0, &client_hs_prop); /* -> CH */
    ok(ret == PTLS_ERROR_IN_PROGRESS);
    ok(max_early_data_size != 0);
    ok(memcmp(client_secrets[1][1], zeroes_of_max_digest_size, PTLS_MAX_DIGEST_SIZE) != 0);
    ret = feed_messages(server, &sbuf, soffs, cbuf.base, coffs, &server_hs_prop); /* CH -> HRR */
    ok(ret == PTLS_ERROR_IN_PROGRESS);
    ok(sbuf.off != 0);
    ok(!ptls_handshake_is_complete(server));
    ret = feed_messages(client, &cbuf, coffs, sbuf.base, soffs, &client_hs_prop); /* HRR  -> CH */
    ok(ret == PTLS_ERROR_IN_PROGRESS);
    ok(cbuf.off != 0);
    ok(!ptls_handshake_is_complete(client));
    ok(client_hs_prop.client.early_data_acceptance == PTLS_EARLY_DATA_REJECTED);
    ret = feed_messages(server, &sbuf, soffs, cbuf.base, coffs, &server_hs_prop); /* CH -> SH..SF */
    ok(ret == 0);
    ok(!ptls_handshake_is_complete(server));
    ok(memcmp(server_secrets[0][1], zeroes_of_max_digest_size, PTLS_MAX_DIGEST_SIZE) == 0);
    ok(sbuf.off != 0);
    ret = feed_messages(client, &cbuf, coffs, sbuf.base, soffs, &client_hs_prop); /* SH..SF -> CF */
    ok(ret == 0);
    ok(ptls_handshake_is_complete(client));
    ok(cbuf.off != 0);
    ret = feed_messages(server, &sbuf, soffs, cbuf.base, coffs, &server_hs_prop); /* CF -> */
    ok(ret == 0);
    ok(ptls_handshake_is_complete(server));

    ptls_free(client);
    ptls_free(server);

    cbuf.off = 0;
    sbuf.off = 0;

    /* shamelessly reuse this subtest for testing ordinary TLS 0-RTT with HRR rejection */
    ctx->update_traffic_key = NULL;
    ctx->omit_end_of_early_data = 0;
    ctx_peer->update_traffic_key = NULL;
    ctx_peer->omit_end_of_early_data = 0;
    client_hs_prop = (ptls_handshake_properties_t){{{{NULL}, saved_ticket, &max_early_data_size}}};
    server_hs_prop = (ptls_handshake_properties_t){{{{NULL}}}};
    server_hs_prop.server.enforce_retry = 1;
    client = ptls_new(ctx, 0);
    server = ptls_new(ctx_peer, 1);
    ret = ptls_handshake(client, &cbuf, NULL, NULL, &client_hs_prop); /* -> CH */
    ok(ret == PTLS_ERROR_IN_PROGRESS);
    ok(client_hs_prop.client.max_early_data_size != 0);
    ok(client_hs_prop.client.early_data_acceptance == PTLS_EARLY_DATA_ACCEPTANCE_UNKNOWN);
    ok(cbuf.off != 0);
    ret = ptls_send(client, &cbuf, "hello world", 11); /* send 0-RTT data that'll be rejected */
    ok(ret == 0);
    size_t inlen = cbuf.off;
    ret = ptls_handshake(server, &sbuf, cbuf.base, &inlen, &server_hs_prop); /* CH -> HRR */
    ok(ret == PTLS_ERROR_IN_PROGRESS);
    ok(cbuf.off == inlen);
    cbuf.off = 0;
    ok(sbuf.off != 0);
    inlen = sbuf.off;
    ret = ptls_handshake(client, &cbuf, sbuf.base, &inlen, &client_hs_prop); /* HRR -> CH */
    ok(ret == PTLS_ERROR_IN_PROGRESS);
    ok(client_hs_prop.client.early_data_acceptance == PTLS_EARLY_DATA_REJECTED);
    ok(sbuf.off == inlen);
    sbuf.off = 0;
    ok(cbuf.off != 0);
    inlen = cbuf.off;
    ret = ptls_handshake(server, &sbuf, cbuf.base, &inlen, &server_hs_prop); /* CH -> SH..SF,NST */
    ok(ret == 0);
    ok(!ptls_handshake_is_complete(server));
    ok(cbuf.off == inlen);
    cbuf.off = 0;
    ok(sbuf.off != 0);
    inlen = sbuf.off;
    ret = ptls_handshake(client, &cbuf, sbuf.base, &inlen, &client_hs_prop); /* SH..SF -> CF */
    ok(ret == 0);
    ok(ptls_handshake_is_complete(client));
    ok(inlen < sbuf.off); /* ignore NST */
    sbuf.off = 0;
    inlen = cbuf.off;
    ret = ptls_handshake(server, &sbuf, cbuf.base, &inlen, &server_hs_prop); /* CF -> */
    ok(ret == 0);
    ok(ptls_handshake_is_complete(server));
    ok(sbuf.off == 0);

    ptls_free(client);
    ptls_free(server);

    ptls_buffer_dispose(&cbuf);
    ptls_buffer_dispose(&sbuf);

    ctx->update_traffic_key = NULL;
    ctx->omit_end_of_early_data = 0;
    ctx->save_ticket = NULL;
    ctx_peer->update_traffic_key = NULL;
    ctx_peer->omit_end_of_early_data = 0;
    ctx_peer->encrypt_ticket = NULL;
    ctx_peer->save_ticket = NULL;
    ctx_peer->ticket_lifetime = 0;
    ctx_peer->max_early_data_size = 0;
}

static void test_all_handshakes(void)
{
    ptls_sign_certificate_t server_sc = {sign_certificate};
    sc_orig = ctx_peer->sign_certificate;
    ctx_peer->sign_certificate = &server_sc;

    ptls_sign_certificate_t client_sc = {second_sign_certificate};
    if (ctx_peer != ctx) {
        second_sc_orig = ctx->sign_certificate;
        ctx->sign_certificate = &client_sc;
    }

    subtest("full-handshake", test_full_handshake);
    subtest("full-handshake-with-client-authentication", test_full_handshake_with_client_authentication);
    subtest("hrr-handshake", test_hrr_handshake);
    subtest("hrr-stateless-handshake", test_hrr_stateless_handshake);
    subtest("resumption", test_resumption);
    subtest("resumption-different-preferred-key-share", test_resumption_different_preferred_key_share);
    subtest("resumption-with-client-authentication", test_resumption_with_client_authentication);

    subtest("async-sign-certificate", test_async_sign_certificate);

    subtest("enforce-retry-stateful", test_enforce_retry_stateful);
    subtest("enforce-retry-stateless", test_enforce_retry_stateless);

    subtest("stateless-hrr-aad-change", test_stateless_hrr_aad_change);

    subtest("key-update", test_key_update);

    subtest("handshake-api", test_handshake_api);

    ctx_peer->sign_certificate = sc_orig;

    if (ctx_peer != ctx)
        ctx->sign_certificate = second_sc_orig;
}

static void test_quicint(void)
{
#define CHECK_PATTERN(output, ...)                                                                                                 \
    do {                                                                                                                           \
        const uint8_t pat[] = {__VA_ARGS__}, *p = pat;                                                                             \
        ok(output == ptls_decode_quicint(&p, pat + sizeof(pat)));                                                                  \
        ok(p == pat + sizeof(pat));                                                                                                \
    } while (0)
    CHECK_PATTERN(0, 0);
    CHECK_PATTERN(0, 0x40, 0);
    CHECK_PATTERN(0, 0x80, 0, 0, 0);
    CHECK_PATTERN(0, 0xc0, 0, 0, 0, 0, 0, 0, 0);
    CHECK_PATTERN(9, 9);
    CHECK_PATTERN(9, 0x40, 9);
    CHECK_PATTERN(9, 0x80, 0, 0, 9);
    CHECK_PATTERN(9, 0xc0, 0, 0, 0, 0, 0, 0, 9);
    CHECK_PATTERN(0x1234, 0x52, 0x34);
    CHECK_PATTERN(0x1234, 0x80, 0, 0x12, 0x34);
    CHECK_PATTERN(0x1234, 0xc0, 0, 0, 0, 0, 0, 0x12, 0x34);
    CHECK_PATTERN(0x12345678, 0x92, 0x34, 0x56, 0x78);
    CHECK_PATTERN(0x12345678, 0xc0, 0, 0, 0, 0x12, 0x34, 0x56, 0x78);
    CHECK_PATTERN(0x123456789abcdef, 0xc1, 0x23, 0x45, 0x67, 0x89, 0xab, 0xcd, 0xef);
#undef CHECK_PATTERN

    static uint64_t inputs[] = {0, 1, 63, 64, 16383, 16384, 1073741823, 1073741824, UINT64_MAX};
    size_t i;

    for (i = 0; inputs[i] != UINT64_MAX; ++i) {
        uint8_t buf[PTLS_ENCODE_QUICINT_CAPACITY + 1];
        memset(buf, 123, sizeof(buf));
        uint8_t *enc_end = ptls_encode_quicint(buf, inputs[i]);
        assert(enc_end - buf <= PTLS_ENCODE_QUICINT_CAPACITY);
        const uint8_t *src = buf;
        uint64_t decoded = ptls_decode_quicint(&src, buf + sizeof(buf));
        ok(inputs[i] == decoded);
        ok(src == enc_end);
        ok(*src == 123);
    }
}

static void test_quicblock(void)
{
    ptls_buffer_t buf;
    const uint8_t *src, *end;
    int ret;

    ptls_buffer_init(&buf, "", 0);

    ptls_buffer_push_block(&buf, -1, { ptls_buffer_pushv(&buf, "abc", 3); });
    src = buf.base;
    end = buf.base + buf.off;
    ptls_decode_block(src, end, -1, {
        ok(end - src == 3);
        ok(memcmp(src, "abc", 3) == 0);
        src += 3;
    });

    buf.off = 0;
    ptls_buffer_push_block(&buf, -1, {
        if ((ret = ptls_buffer_reserve(&buf, 123)) != 0)
            goto Exit;
        memset(buf.base + buf.off, 0x55, 123);
        buf.off += 123;
    });
    src = buf.base;
    end = buf.base + buf.off;
    ptls_decode_block(src, end, -1, {
        ok(end - src == 123);
        size_t i;
        for (i = 0; i != 123; ++i)
            ok(*src++ == 0x55);
    });

Exit:
    if (ret != 0)
        ok(!"fail");
    ptls_buffer_dispose(&buf);
}

static void test_quic(void)
{
    subtest("varint", test_quicint);
    subtest("block", test_quicblock);
}

static int test_legacy_ch_callback_called = 0;

static const uint8_t legacy_ch_tls12[] = {
    0x16, 0x03, 0x01, 0x00, 0xd2, 0x01, 0x00, 0x00, 0xce, 0x03, 0x03, 0xd1, 0x01, 0x0e, 0x39, 0xea, 0x22, 0x28, 0x89, 0x99,
    0x42, 0xec, 0x70, 0xfa, 0xb3, 0x47, 0x01, 0xce, 0x61, 0x8d, 0xee, 0x0e, 0x3e, 0xf7, 0xe9, 0x4f, 0x0a, 0x8e, 0x94, 0x28,
    0xe5, 0xe3, 0xd3, 0x00, 0x00, 0x5c, 0xc0, 0x30, 0xc0, 0x2c, 0xc0, 0x28, 0xc0, 0x24, 0xc0, 0x14, 0xc0, 0x0a, 0x00, 0x9f,
    0x00, 0x6b, 0x00, 0x39, 0xcc, 0xa9, 0xcc, 0xa8, 0xcc, 0xaa, 0xff, 0x85, 0x00, 0xc4, 0x00, 0x88, 0x00, 0x81, 0x00, 0x9d,
    0x00, 0x3d, 0x00, 0x35, 0x00, 0xc0, 0x00, 0x84, 0xc0, 0x2f, 0xc0, 0x2b, 0xc0, 0x27, 0xc0, 0x23, 0xc0, 0x13, 0xc0, 0x09,
    0x00, 0x9e, 0x00, 0x67, 0x00, 0x33, 0x00, 0xbe, 0x00, 0x45, 0x00, 0x9c, 0x00, 0x3c, 0x00, 0x2f, 0x00, 0xba, 0x00, 0x41,
    0xc0, 0x11, 0xc0, 0x07, 0x00, 0x05, 0x00, 0x04, 0xc0, 0x12, 0xc0, 0x08, 0x00, 0x16, 0x00, 0x0a, 0x00, 0xff, 0x01, 0x00,
    0x00, 0x49, 0x00, 0x00, 0x00, 0x0f, 0x00, 0x0d, 0x00, 0x00, 0x0a, 0x69, 0x5f, 0x6e, 0x65, 0x65, 0x64, 0x5f, 0x73, 0x6e,
    0x69, 0x00, 0x0b, 0x00, 0x02, 0x01, 0x00, 0x00, 0x0a, 0x00, 0x08, 0x00, 0x06, 0x00, 0x1d, 0x00, 0x17, 0x00, 0x18, 0x00,
    0x23, 0x00, 0x00, 0x00, 0x0d, 0x00, 0x1c, 0x00, 0x1a, 0x06, 0x01, 0x06, 0x03, 0xef, 0xef, 0x05, 0x01, 0x05, 0x03, 0x04,
    0x01, 0x04, 0x03, 0xee, 0xee, 0xed, 0xed, 0x03, 0x01, 0x03, 0x03, 0x02, 0x01, 0x02, 0x03};

static int test_legacy_ch_tls12_callback(ptls_on_client_hello_t *self, ptls_t *tls, ptls_on_client_hello_parameters_t *params)
{
    test_legacy_ch_callback_called = 1;
    ok(params->incompatible_version);
    ok(sizeof(legacy_ch_tls12) - 5 == params->raw_message.len);
    ok(memcmp(legacy_ch_tls12 + 5, params->raw_message.base, params->raw_message.len) == 0);
    ok(params->server_name.len == sizeof("i-need_sni") - 1);
    ok(memcmp(params->server_name.base, "i_need_sni", sizeof("i-need_sni") - 1) == 0);
    return 0;
}

static const uint8_t legacy_ch_tls11[] = {
    0x16, 0x03, 0x01, 0x00, 0x71, 0x01, 0x00, 0x00, 0x6d, 0x03, 0x02, 0xa5, 0xac, 0xfc, 0xef, 0x36, 0xa0, 0x4e, 0x1b, 0xa1,
    0x9d, 0x01, 0x98, 0x3e, 0xae, 0x07, 0x2e, 0x23, 0xdc, 0xce, 0x62, 0xc8, 0xb6, 0x7e, 0xd0, 0x5c, 0x2e, 0xeb, 0x63, 0x26,
    0x74, 0xe7, 0x61, 0x00, 0x00, 0x2e, 0xc0, 0x14, 0xc0, 0x0a, 0x00, 0x39, 0xff, 0x85, 0x00, 0x88, 0x00, 0x81, 0x00, 0x35,
    0x00, 0x84, 0xc0, 0x13, 0xc0, 0x09, 0x00, 0x33, 0x00, 0x45, 0x00, 0x2f, 0x00, 0x41, 0xc0, 0x11, 0xc0, 0x07, 0x00, 0x05,
    0x00, 0x04, 0xc0, 0x12, 0xc0, 0x08, 0x00, 0x16, 0x00, 0x0a, 0x00, 0xff, 0x01, 0x00, 0x00, 0x16, 0x00, 0x0b, 0x00, 0x02,
    0x01, 0x00, 0x00, 0x0a, 0x00, 0x08, 0x00, 0x06, 0x00, 0x1d, 0x00, 0x17, 0x00, 0x18, 0x00, 0x23, 0x00, 0x00};

static int test_legacy_ch_tls11_callback(ptls_on_client_hello_t *self, ptls_t *tls, ptls_on_client_hello_parameters_t *params)
{
    test_legacy_ch_callback_called = 1;
    ok(params->incompatible_version);
    ok(sizeof(legacy_ch_tls11) - 5 == params->raw_message.len);
    ok(memcmp(legacy_ch_tls11 + 5, params->raw_message.base, params->raw_message.len) == 0);
    ok(params->server_name.len == 0);
    ok(params->server_name.base == NULL);
    return 0;
}

static void test_tls12_hello(void)
{
    ptls_on_client_hello_t on_client_hello = {test_legacy_ch_tls12_callback}, *orig = ctx->on_client_hello;
    ctx->on_client_hello = &on_client_hello;

    ptls_buffer_t sendbuf;
    ptls_buffer_init(&sendbuf, "", 0);

    test_legacy_ch_callback_called = 0;
    ptls_t *tls = ptls_new(ctx, 1);
    size_t len = sizeof(legacy_ch_tls12);
    int ret = ptls_handshake(tls, &sendbuf, legacy_ch_tls12, &len, NULL);
    ptls_free(tls);
    ok(ret == PTLS_ALERT_PROTOCOL_VERSION);
    ok(test_legacy_ch_callback_called);

    on_client_hello.cb = test_legacy_ch_tls11_callback;
    test_legacy_ch_callback_called = 0;
    tls = ptls_new(ctx, 1);
    len = sizeof(legacy_ch_tls11);
    ret = ptls_handshake(tls, &sendbuf, legacy_ch_tls11, &len, NULL);
    ptls_free(tls);
    ok(ret == PTLS_ALERT_PROTOCOL_VERSION);

    ctx->on_client_hello = orig;
}

void test_picotls(void)
{
    subtest("is_ipaddr", test_is_ipaddr);
    subtest("select_cypher", test_select_cipher);
    subtest("sha256", test_sha256);
    subtest("sha384", test_sha384);
    subtest("hmac-sha256", test_hmac_sha256);
    subtest("hkdf", test_hkdf);
    subtest("aes128gcm", test_aes128gcm);
    subtest("aes256gcm", test_aes256gcm);
    subtest("chacha20poly1305", test_chacha20poly1305);
    subtest("aes128ecb", test_aes128ecb);
    subtest("aes256ecb", test_aes256ecb);
    subtest("aes128ctr", test_aes128ctr);
    subtest("chacha20", test_chacha20);
    subtest("ffx", test_ffx);
    subtest("base64-decode", test_base64_decode);
    subtest("fragmented-message", test_fragmented_message);
    subtest("handshake", test_all_handshakes);
    subtest("quic", test_quic);
    subtest("tls12-hello", test_tls12_hello);
}

void test_picotls_esni(ptls_key_exchange_context_t **keys)
{
    ptls_esni_context_t esni, *esni_list[] = {&esni, NULL};
    ptls_esni_init_context(ctx_peer, &esni, ptls_iovec_init(ESNIKEYS, sizeof(ESNIKEYS) - 1), keys);
    ctx_peer->esni = esni_list;

    subtest("esni-handshake", test_picotls);

    ctx_peer->esni = NULL;
}

void test_key_exchange(ptls_key_exchange_algorithm_t *client, ptls_key_exchange_algorithm_t *server)
{
    ptls_key_exchange_context_t *ctx;
    ptls_iovec_t client_secret, server_pubkey, server_secret;
    int ret;

    /* fail */
    ret = server->exchange(server, &server_pubkey, &server_secret, (ptls_iovec_t){NULL});
    ok(ret != 0);

    /* perform ecdh */
    ret = client->create(client, &ctx);
    ok(ret == 0);
    ret = server->exchange(server, &server_pubkey, &server_secret, ctx->pubkey);
    ok(ret == 0);
    ret = ctx->on_exchange(&ctx, 1, &client_secret, server_pubkey);
    ok(ret == 0);
    ok(client_secret.len == server_secret.len);
    ok(memcmp(client_secret.base, server_secret.base, client_secret.len) == 0);

    free(client_secret.base);
    free(server_pubkey.base);
    free(server_secret.base);

    /* client abort */
    ret = client->create(client, &ctx);
    ok(ret == 0);
    ret = ctx->on_exchange(&ctx, 1, NULL, ptls_iovec_init(NULL, 0));
    ok(ret == 0);
    ok(ctx == NULL);
}<|MERGE_RESOLUTION|>--- conflicted
+++ resolved
@@ -930,11 +930,7 @@
             int ret = sign_certificate(self, tls, NULL, selected_algorithm, &fakebuf, input, algorithms, num_algorithms);
             assert(ret == 0);
             ptls_buffer_dispose(&fakebuf);
-<<<<<<< HEAD
-            async_ctx.super.destroy_ = (void (*)(ptls_async_sign_certificate_t *))0xdeadbeef;
-=======
-            async_ctx.super.cancel_ = (void (*)(ptls_async_job_t *))0xdeadbeef;
->>>>>>> b8144138
+            async_ctx.super.destroy_ = (void (*)(ptls_async_job_t *))0xdeadbeef;
             async_ctx.selected_algorithm = *selected_algorithm;
             *async = &async_ctx.super;
             --server_sc_callcnt;
