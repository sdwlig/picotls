--- conflicted
+++ resolved
@@ -335,7 +335,6 @@
     test_hpke(ptls_openssl_hpke_kems, ptls_openssl_hpke_cipher_suites);
 }
 
-<<<<<<< HEAD
 static ptls_aead_context_t *create_ech_opener(ptls_ech_create_opener_t *self, ptls_hpke_kem_t **kem, ptls_t *tls, uint8_t config_id,
                                               ptls_hpke_cipher_suite_t *cipher, ptls_iovec_t enc, ptls_iovec_t info_prefix)
 {
@@ -361,7 +360,6 @@
     return aead;
 }
 
-=======
 #if ASYNC_TESTS
 
 static ENGINE *load_engine(const char *name)
@@ -509,7 +507,6 @@
 
 #endif
 
->>>>>>> a4c3e531
 int main(int argc, char **argv)
 {
     ptls_openssl_sign_certificate_t openssl_sign_certificate;
@@ -603,8 +600,8 @@
     ctx_peer = &openssl_ctx;
     subtest("minicrypto vs.", test_picotls);
 
-<<<<<<< HEAD
-=======
+    subtest("hpke", test_all_hpke);
+
 #if ASYNC_TESTS
     // switch to x25519 / aes128gcmsha256 as we run benchmarks
     static ptls_key_exchange_algorithm_t *fast_keyex[] = {&ptls_openssl_x25519, NULL}; // use x25519 for speed
@@ -631,11 +628,6 @@
     }
 #endif
 
-    esni_private_keys[0]->on_exchange(esni_private_keys, 1, NULL, ptls_iovec_init(NULL, 0));
-
->>>>>>> a4c3e531
-    subtest("hpke", test_all_hpke);
-
     int ret = done_testing();
 #if !defined(LIBRESSL_VERSION_NUMBER) && OPENSSL_VERSION_NUMBER >= 0x30000000L
     OSSL_PROVIDER_unload(dflt);
