--- conflicted
+++ resolved
@@ -2493,77 +2493,6 @@
         sh->retry_request.selected_group = UINT16_MAX;
 
     uint16_t exttype, found_version = UINT16_MAX, selected_psk_identity = UINT16_MAX;
-<<<<<<< HEAD
-    decode_extensions(src, end, PTLS_HANDSHAKE_TYPE_SERVER_HELLO, &exttype, {
-        if (tls->ctx->on_extension != NULL &&
-            (ret = tls->ctx->on_extension->cb(tls->ctx->on_extension, tls, PTLS_HANDSHAKE_TYPE_SERVER_HELLO, exttype,
-                                              ptls_iovec_init(src, end - src)) != 0))
-            goto Exit;
-        switch (exttype) {
-        case PTLS_EXTENSION_TYPE_SUPPORTED_VERSIONS:
-            if ((ret = ptls_decode16(&found_version, &src, end)) != 0)
-                goto Exit;
-            break;
-        case PTLS_EXTENSION_TYPE_KEY_SHARE:
-            if (sh->is_retry_request) {
-                if ((ret = ptls_decode16(&sh->retry_request.selected_group, &src, end)) != 0)
-                    goto Exit;
-            } else {
-                uint16_t group;
-                if ((ret = decode_key_share_entry(&group, &sh->peerkey, &src, end)) != 0)
-                    goto Exit;
-                if (src != end) {
-                    ret = PTLS_ALERT_DECODE_ERROR;
-                    goto Exit;
-                }
-                if (tls->key_share == NULL || tls->key_share->id != group) {
-                    ret = PTLS_ALERT_ILLEGAL_PARAMETER;
-                    goto Exit;
-                }
-            }
-            break;
-        case PTLS_EXTENSION_TYPE_COOKIE:
-            if (sh->is_retry_request) {
-                ptls_decode_block(src, end, 2, {
-                    if (src == end) {
-                        ret = PTLS_ALERT_DECODE_ERROR;
-                        goto Exit;
-                    }
-                    sh->retry_request.cookie = ptls_iovec_init(src, end - src);
-                    src = end;
-                });
-            } else {
-                ret = PTLS_ALERT_ILLEGAL_PARAMETER;
-                goto Exit;
-            }
-            break;
-        case PTLS_EXTENSION_TYPE_PRE_SHARED_KEY:
-            if (sh->is_retry_request) {
-                ret = PTLS_ALERT_ILLEGAL_PARAMETER;
-                goto Exit;
-            } else {
-                if ((ret = ptls_decode16(&selected_psk_identity, &src, end)) != 0)
-                    goto Exit;
-            }
-            break;
-        case PTLS_EXTENSION_TYPE_ENCRYPTED_CLIENT_HELLO:
-            if (!(tls->ech.offered && sh->is_retry_request)) {
-                ret = PTLS_ALERT_UNSUPPORTED_EXTENSION;
-                goto Exit;
-            }
-            if (end - src != PTLS_ECH_CONFIRM_LENGTH) {
-                ret = PTLS_ALERT_DECODE_ERROR;
-                goto Exit;
-            }
-            sh->retry_request.ech = src;
-            src = end;
-            break;
-        default:
-            src = end;
-            break;
-        }
-    });
-=======
     decode_extensions(src, end, sh->is_retry_request ? PTLS_HANDSHAKE_TYPE_PSEUDO_HRR : PTLS_HANDSHAKE_TYPE_SERVER_HELLO, &exttype,
                       {
                           if (tls->ctx->on_extension != NULL &&
@@ -2609,12 +2538,23 @@
                               if ((ret = ptls_decode16(&selected_psk_identity, &src, end)) != 0)
                                   goto Exit;
                               break;
+                          case PTLS_EXTENSION_TYPE_ENCRYPTED_CLIENT_HELLO:
+                              if (!(tls->ech.offered && sh->is_retry_request)) {
+                                  ret = PTLS_ALERT_UNSUPPORTED_EXTENSION;
+                                  goto Exit;
+                              }
+                              if (end - src != PTLS_ECH_CONFIRM_LENGTH) {
+                                  ret = PTLS_ALERT_DECODE_ERROR;
+                                  goto Exit;
+                              }
+                              sh->retry_request.ech = src;
+                              src = end;
+                              break;
                           default:
                               src = end;
                               break;
                           }
                       });
->>>>>>> 6c829efe
 
     if (!is_supported_version(found_version)) {
         ret = PTLS_ALERT_ILLEGAL_PARAMETER;
