--- conflicted
+++ resolved
@@ -374,49 +374,7 @@
     return ret;
 }
 
-<<<<<<< HEAD
-#ifdef PTLS_OPENSSL_HAS_X25519
-=======
-static int secp256r1_create_key_exchange(ptls_key_exchange_context_t **ctx, ptls_iovec_t *pubkey)
-{
-    return x9_62_create_key_exchange(ctx, pubkey, NID_X9_62_prime256v1);
-}
-
-static int secp256r1_key_exchange(ptls_iovec_t *pubkey, ptls_iovec_t *secret, ptls_iovec_t peerkey)
-{
-    return secp_key_exchange(pubkey, secret, peerkey, NID_X9_62_prime256v1);
-}
-
-#if PTLS_OPENSSL_HAVE_SECP384R1
-
-static int secp384r1_create_key_exchange(ptls_key_exchange_context_t **ctx, ptls_iovec_t *pubkey)
-{
-    return x9_62_create_key_exchange(ctx, pubkey, NID_secp384r1);
-}
-
-static int secp384r1_key_exchange(ptls_iovec_t *pubkey, ptls_iovec_t *secret, ptls_iovec_t peerkey)
-{
-    return secp_key_exchange(pubkey, secret, peerkey, NID_secp384r1);
-}
-
-#endif
-
-#if PTLS_OPENSSL_HAVE_SECP521R1
-
-static int secp521r1_create_key_exchange(ptls_key_exchange_context_t **ctx, ptls_iovec_t *pubkey)
-{
-    return x9_62_create_key_exchange(ctx, pubkey, NID_secp521r1);
-}
-
-static int secp521r1_key_exchange(ptls_iovec_t *pubkey, ptls_iovec_t *secret, ptls_iovec_t peerkey)
-{
-    return secp_key_exchange(pubkey, secret, peerkey, NID_secp521r1);
-}
-
-#endif
-
-#if PTLS_OPENSSL_HAVE_X25519
->>>>>>> 1840d730
+#ifdef PTLS_OPENSSL_HAVE_X25519
 
 struct st_evp_keyex_context_t {
     ptls_key_exchange_context_t super;
@@ -1383,33 +1341,18 @@
     return ret;
 }
 
-<<<<<<< HEAD
 ptls_key_exchange_algorithm_t ptls_openssl_secp256r1 = {PTLS_GROUP_SECP256R1, x9_62_create_key_exchange, secp_key_exchange,
                                                         NID_X9_62_prime256v1};
-#ifdef PTLS_OPENSSL_HAS_SECP384R1
+#ifdef PTLS_OPENSSL_HAVE_SECP384R1
 ptls_key_exchange_algorithm_t ptls_openssl_secp384r1 = {PTLS_GROUP_SECP384R1, x9_62_create_key_exchange, secp_key_exchange,
                                                         NID_secp384r1};
 #endif
-#ifdef PTLS_OPENSSL_HAS_SECP521R1
+#ifdef PTLS_OPENSSL_HAVE_SECP521R1
 ptls_key_exchange_algorithm_t ptls_openssl_secp521r1 = {PTLS_GROUP_SECP521R1, x9_62_create_key_exchange, secp_key_exchange,
                                                         NID_secp521r1};
 #endif
-#ifdef PTLS_OPENSSL_HAS_X25519
+#ifdef PTLS_OPENSSL_HAVE_X25519
 ptls_key_exchange_algorithm_t ptls_openssl_x25519 = {PTLS_GROUP_X25519, evp_keyex_create, evp_keyex_exchange, NID_X25519};
-=======
-ptls_key_exchange_algorithm_t ptls_openssl_secp256r1 = {PTLS_GROUP_SECP256R1, secp256r1_create_key_exchange,
-                                                        secp256r1_key_exchange};
-#if PTLS_OPENSSL_HAVE_SECP384R1
-ptls_key_exchange_algorithm_t ptls_openssl_secp384r1 = {PTLS_GROUP_SECP384R1, secp384r1_create_key_exchange,
-                                                        secp384r1_key_exchange};
-#endif
-#if PTLS_OPENSSL_HAVE_SECP521R1
-ptls_key_exchange_algorithm_t ptls_openssl_secp521r1 = {PTLS_GROUP_SECP521R1, secp521r1_create_key_exchange,
-                                                        secp521r1_key_exchange};
-#endif
-#if PTLS_OPENSSL_HAVE_X25519
-ptls_key_exchange_algorithm_t ptls_openssl_x25519 = {PTLS_GROUP_X25519, x25519_create_key_exchange, x25519_key_exchange};
->>>>>>> 1840d730
 #endif
 ptls_key_exchange_algorithm_t *ptls_openssl_key_exchanges[] = {&ptls_openssl_secp256r1, NULL};
 ptls_cipher_algorithm_t ptls_openssl_aes128ctr = {"AES128-CTR", PTLS_AES128_KEY_SIZE, PTLS_AES_IV_SIZE,
