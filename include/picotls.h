/*
 * Copyright (c) 2016 DeNA Co., Ltd., Kazuho Oku
 *
 * Permission is hereby granted, free of charge, to any person obtaining a copy
 * of this software and associated documentation files (the "Software"), to
 * deal in the Software without restriction, including without limitation the
 * rights to use, copy, modify, merge, publish, distribute, sublicense, and/or
 * sell copies of the Software, and to permit persons to whom the Software is
 * furnished to do so, subject to the following conditions:
 *
 * The above copyright notice and this permission notice shall be included in
 * all copies or substantial portions of the Software.
 *
 * THE SOFTWARE IS PROVIDED "AS IS", WITHOUT WARRANTY OF ANY KIND, EXPRESS OR
 * IMPLIED, INCLUDING BUT NOT LIMITED TO THE WARRANTIES OF MERCHANTABILITY,
 * FITNESS FOR A PARTICULAR PURPOSE AND NONINFRINGEMENT. IN NO EVENT SHALL THE
 * AUTHORS OR COPYRIGHT HOLDERS BE LIABLE FOR ANY CLAIM, DAMAGES OR OTHER
 * LIABILITY, WHETHER IN AN ACTION OF CONTRACT, TORT OR OTHERWISE, ARISING
 * FROM, OUT OF OR IN CONNECTION WITH THE SOFTWARE OR THE USE OR OTHER DEALINGS
 * IN THE SOFTWARE.
 */
#ifndef picotls_h
#define picotls_h

#ifdef __cplusplus
extern "C" {
#endif

#ifdef _WINDOWS
#include "wincompat.h"
#endif

#include <assert.h>
#include <inttypes.h>
#include <string.h>
#include <sys/types.h>

#if __GNUC__ >= 3
#define PTLS_LIKELY(x) __builtin_expect(!!(x), 1)
#define PTLS_UNLIKELY(x) __builtin_expect(!!(x), 0)
#define PTLS_BUILD_ASSERT_EXPR(cond) (sizeof(char[2 * !!(!__builtin_constant_p(cond) || (cond)) - 1]) != 0)
#define PTLS_BUILD_ASSERT(cond) ((void)PTLS_BUILD_ASSERT_EXPR(cond))
#else
#define PTLS_LIKELY(x) (x)
#define PTLS_UNLIKELY(x) (x)
#define PTLS_BUILD_ASSERT(cond) 1
#endif

/* __builtin_types_compatible_p yields incorrect results when older versions of GCC is used; see #303.
 * Clang with Xcode 9.4 or prior is known to not work correctly when a pointer is const-qualified; see
 * https://github.com/h2o/quicly/pull/306#issuecomment-626037269. Older versions of clang upstream works fine, but we do not need
 * best coverage. This macro is for preventing misuse going into the master branch, having it work one of the compilers supported in
 * our CI is enough.
 */
#if ((defined(__clang__) && __clang_major__ >= 10) || __GNUC__ >= 6) && !defined(__cplusplus)
#define PTLS_ASSERT_IS_ARRAY_EXPR(a) PTLS_BUILD_ASSERT_EXPR(__builtin_types_compatible_p(__typeof__(a[0])[], __typeof__(a)))
#else
#define PTLS_ASSERT_IS_ARRAY_EXPR(a) 1
#endif

#define PTLS_ELEMENTSOF(x) (PTLS_ASSERT_IS_ARRAY_EXPR(x) * sizeof(x) / sizeof((x)[0]))

#ifdef _WINDOWS
#define PTLS_THREADLOCAL __declspec(thread)
#else
#define PTLS_THREADLOCAL __thread
#define PTLS_HAVE_LOG 1
#endif

#ifndef PTLS_FUZZ_HANDSHAKE
#define PTLS_FUZZ_HANDSHAKE 0
#endif

#define PTLS_HELLO_RANDOM_SIZE 32

#define PTLS_AES128_KEY_SIZE 16
#define PTLS_AES256_KEY_SIZE 32
#define PTLS_AES_BLOCK_SIZE 16
#define PTLS_AES_IV_SIZE 16
#define PTLS_AESGCM_IV_SIZE 12
#define PTLS_AESGCM_TAG_SIZE 16
#define PTLS_AESGCM_CONFIDENTIALITY_LIMIT 0x2000000            /* 2^25 */
#define PTLS_AESGCM_INTEGRITY_LIMIT UINT64_C(0x40000000000000) /* 2^54 */
#define PTLS_AESCCM_CONFIDENTIALITY_LIMIT 0xB504F3             /* 2^23.5 */
#define PTLS_AESCCM_INTEGRITY_LIMIT 0xB504F3                   /* 2^23.5 */

#define PTLS_CHACHA20_KEY_SIZE 32
#define PTLS_CHACHA20_IV_SIZE 16 /* contrary to RFC 7539, follow OpenSSL way of using first 32 bits as ctr and latter 96 as IV */
#define PTLS_CHACHA20POLY1305_IV_SIZE 12
#define PTLS_CHACHA20POLY1305_TAG_SIZE 16
#define PTLS_CHACHA20POLY1305_CONFIDENTIALITY_LIMIT UINT64_MAX       /* at least 2^64 */
#define PTLS_CHACHA20POLY1305_INTEGRITY_LIMIT UINT64_C(0x1000000000) /* 2^36 */

#define PTLS_AEGIS128L_KEY_SIZE 16
#define PTLS_AEGIS128L_IV_SIZE 16
#define PTLS_AEGIS128L_TAG_SIZE 16
#define PTLS_AEGIS128L_CONFIDENTIALITY_LIMIT UINT64_MAX          /* at least 2^64 */
#define PTLS_AEGIS128L_INTEGRITY_LIMIT UINT64_C(0x1000000000000) /* 2^48 */

#define PTLS_AEGIS256_KEY_SIZE 32
#define PTLS_AEGIS256_IV_SIZE 32
#define PTLS_AEGIS256_TAG_SIZE 16
#define PTLS_AEGIS256_CONFIDENTIALITY_LIMIT UINT64_MAX          /* at least 2^64 */
#define PTLS_AEGIS256_INTEGRITY_LIMIT UINT64_C(0x1000000000000) /* 2^48 */

#define PTLS_BLOWFISH_KEY_SIZE 16
#define PTLS_BLOWFISH_BLOCK_SIZE 8

#define PTLS_SHA256_BLOCK_SIZE 64
#define PTLS_SHA256_DIGEST_SIZE 32

#define PTLS_SHA384_BLOCK_SIZE 128
#define PTLS_SHA384_DIGEST_SIZE 48

#define PTLS_SHA512_BLOCK_SIZE 128
#define PTLS_SHA512_DIGEST_SIZE 64

#define PTLS_MAX_SECRET_SIZE 32
#define PTLS_MAX_IV_SIZE 32
#define PTLS_MAX_DIGEST_SIZE 64

/* versions */
#define PTLS_PROTOCOL_VERSION_TLS12 0x0303
#define PTLS_PROTOCOL_VERSION_TLS13 0x0304

/* cipher-suites */
#define PTLS_CIPHER_SUITE_AES_128_GCM_SHA256 0x1301
#define PTLS_CIPHER_SUITE_NAME_AES_128_GCM_SHA256 "TLS_AES_128_GCM_SHA256"
#define PTLS_CIPHER_SUITE_AES_256_GCM_SHA384 0x1302
#define PTLS_CIPHER_SUITE_NAME_AES_256_GCM_SHA384 "TLS_AES_256_GCM_SHA384"
#define PTLS_CIPHER_SUITE_CHACHA20_POLY1305_SHA256 0x1303
#define PTLS_CIPHER_SUITE_NAME_CHACHA20_POLY1305_SHA256 "TLS_CHACHA20_POLY1305_SHA256"
#define PTLS_CIPHER_SUITE_AEGIS256_SHA512 0x1306
#define PTLS_CIPHER_SUITE_NAME_AEGIS256_SHA512 "TLS_AEGIS_256_SHA512"
#define PTLS_CIPHER_SUITE_AEGIS128L_SHA256 0x1307
#define PTLS_CIPHER_SUITE_NAME_AEGIS128L_SHA256 "TLS_AEGIS_128L_SHA256"

/* TLS/1.2 cipher-suites that we support (for compatibility, OpenSSL names are used) */
#define PTLS_CIPHER_SUITE_ECDHE_ECDSA_WITH_AES_128_GCM_SHA256 0xc02b
#define PTLS_CIPHER_SUITE_NAME_ECDHE_ECDSA_WITH_AES_128_GCM_SHA256 "ECDHE-ECDSA-AES128-GCM-SHA256"
#define PTLS_CIPHER_SUITE_ECDHE_ECDSA_WITH_AES_256_GCM_SHA384 0xc02c
#define PTLS_CIPHER_SUITE_NAME_ECDHE_ECDSA_WITH_AES_256_GCM_SHA384 "ECDHE-ECDSA-AES256-GCM-SHA384"
#define PTLS_CIPHER_SUITE_ECDHE_RSA_WITH_AES_128_GCM_SHA256 0xc02f
#define PTLS_CIPHER_SUITE_NAME_ECDHE_RSA_WITH_AES_128_GCM_SHA256 "ECDHE-RSA-AES128-GCM-SHA256"
#define PTLS_CIPHER_SUITE_ECDHE_RSA_WITH_AES_256_GCM_SHA384 0xc030
#define PTLS_CIPHER_SUITE_NAME_ECDHE_RSA_WITH_AES_256_GCM_SHA384 "ECDHE-RSA-AES256-GCM-SHA384"
#define PTLS_CIPHER_SUITE_ECDHE_RSA_WITH_CHACHA20_POLY1305_SHA256 0xcca8
#define PTLS_CIPHER_SUITE_NAME_ECDHE_RSA_WITH_CHACHA20_POLY1305_SHA256 "ECDHE-RSA-CHACHA20-POLY1305"
#define PTLS_CIPHER_SUITE_ECDHE_ECDSA_WITH_CHACHA20_POLY1305_SHA256 0xcca9
#define PTLS_CIPHER_SUITE_NAME_ECDHE_ECDSA_WITH_CHACHA20_POLY1305_SHA256 "ECDHE-ECDSA-CHACHA20-POLY1305"

/* negotiated_groups */
#define PTLS_GROUP_SECP256R1 23
#define PTLS_GROUP_NAME_SECP256R1 "secp256r1"
#define PTLS_GROUP_SECP384R1 24
#define PTLS_GROUP_NAME_SECP384R1 "secp384r1"
#define PTLS_GROUP_SECP521R1 25
#define PTLS_GROUP_NAME_SECP521R1 "secp521r1"
#define PTLS_GROUP_X25519 29
#define PTLS_GROUP_NAME_X25519 "x25519"
#define PTLS_GROUP_X448 30
#define PTLS_GROUP_NAME_X448 "x448"

/* signature algorithms */
#define PTLS_SIGNATURE_RSA_PKCS1_SHA1 0x0201
#define PTLS_SIGNATURE_RSA_PKCS1_SHA256 0x0401
#define PTLS_SIGNATURE_ECDSA_SECP256R1_SHA256 0x0403
#define PTLS_SIGNATURE_ECDSA_SECP384R1_SHA384 0x0503
#define PTLS_SIGNATURE_ECDSA_SECP521R1_SHA512 0x0603
#define PTLS_SIGNATURE_RSA_PSS_RSAE_SHA256 0x0804
#define PTLS_SIGNATURE_RSA_PSS_RSAE_SHA384 0x0805
#define PTLS_SIGNATURE_RSA_PSS_RSAE_SHA512 0x0806
#define PTLS_SIGNATURE_ED25519 0x0807

/* HPKE */
#define PTLS_HPKE_MODE_BASE 0
#define PTLS_HPKE_MODE_PSK 1
#define PTLS_HPKE_MODE_AUTH 2
#define PTLS_HPKE_MODE_AUTH_PSK 3
#define PTLS_HPKE_KEM_P256_SHA256 16
#define PTLS_HPKE_KEM_P384_SHA384 17
#define PTLS_HPKE_KEM_X25519_SHA256 32
#define PTLS_HPKE_HKDF_SHA256 1
#define PTLS_HPKE_HKDF_SHA384 2
#define PTLS_HPKE_HKDF_SHA512 3
#define PTLS_HPKE_AEAD_AES_128_GCM 1
#define PTLS_HPKE_AEAD_AES_256_GCM 2
#define PTLS_HPKE_AEAD_CHACHA20POLY1305 3

/* error classes and macros */
#define PTLS_ERROR_CLASS_SELF_ALERT 0
#define PTLS_ERROR_CLASS_PEER_ALERT 0x100
#define PTLS_ERROR_CLASS_INTERNAL 0x200

#define PTLS_ERROR_GET_CLASS(e) ((e) & ~0xff)
#define PTLS_ALERT_TO_SELF_ERROR(e) ((e) + PTLS_ERROR_CLASS_SELF_ALERT)
#define PTLS_ALERT_TO_PEER_ERROR(e) ((e) + PTLS_ERROR_CLASS_PEER_ALERT)
#define PTLS_ERROR_TO_ALERT(e) ((e)&0xff)

/* the HKDF prefix */
#define PTLS_HKDF_EXPAND_LABEL_PREFIX "tls13 "

/* alerts */
#define PTLS_ALERT_LEVEL_WARNING 1
#define PTLS_ALERT_LEVEL_FATAL 2

#define PTLS_ALERT_CLOSE_NOTIFY 0
#define PTLS_ALERT_UNEXPECTED_MESSAGE 10
#define PTLS_ALERT_BAD_RECORD_MAC 20
#define PTLS_ALERT_HANDSHAKE_FAILURE 40
#define PTLS_ALERT_BAD_CERTIFICATE 42
#define PTLS_ALERT_UNSUPPORTED_CERTIFICATE 43
#define PTLS_ALERT_CERTIFICATE_REVOKED 44
#define PTLS_ALERT_CERTIFICATE_EXPIRED 45
#define PTLS_ALERT_CERTIFICATE_UNKNOWN 46
#define PTLS_ALERT_ILLEGAL_PARAMETER 47
#define PTLS_ALERT_UNKNOWN_CA 48
#define PTLS_ALERT_ACCESS_DENIED 49
#define PTLS_ALERT_DECODE_ERROR 50
#define PTLS_ALERT_DECRYPT_ERROR 51
#define PTLS_ALERT_PROTOCOL_VERSION 70
#define PTLS_ALERT_INTERNAL_ERROR 80
#define PTLS_ALERT_USER_CANCELED 90
#define PTLS_ALERT_MISSING_EXTENSION 109
#define PTLS_ALERT_UNSUPPORTED_EXTENSION 110
#define PTLS_ALERT_UNRECOGNIZED_NAME 112
#define PTLS_ALERT_CERTIFICATE_REQUIRED 116
#define PTLS_ALERT_NO_APPLICATION_PROTOCOL 120
#define PTLS_ALERT_ECH_REQUIRED 121

/* TLS 1.2 */
#define PTLS_TLS12_MASTER_SECRET_SIZE 48
#define PTLS_TLS12_AAD_SIZE 13
#define PTLS_TLS12_AESGCM_FIXED_IV_SIZE 4
#define PTLS_TLS12_AESGCM_RECORD_IV_SIZE 8
#define PTLS_TLS12_CHACHAPOLY_FIXED_IV_SIZE 12
#define PTLS_TLS12_CHACHAPOLY_RECORD_IV_SIZE 0

/* internal errors */
#define PTLS_ERROR_NO_MEMORY (PTLS_ERROR_CLASS_INTERNAL + 1)
#define PTLS_ERROR_IN_PROGRESS (PTLS_ERROR_CLASS_INTERNAL + 2)
#define PTLS_ERROR_LIBRARY (PTLS_ERROR_CLASS_INTERNAL + 3)
#define PTLS_ERROR_INCOMPATIBLE_KEY (PTLS_ERROR_CLASS_INTERNAL + 4)
#define PTLS_ERROR_SESSION_NOT_FOUND (PTLS_ERROR_CLASS_INTERNAL + 5)
#define PTLS_ERROR_STATELESS_RETRY (PTLS_ERROR_CLASS_INTERNAL + 6)
#define PTLS_ERROR_NOT_AVAILABLE (PTLS_ERROR_CLASS_INTERNAL + 7)
#define PTLS_ERROR_COMPRESSION_FAILURE (PTLS_ERROR_CLASS_INTERNAL + 8)
#define PTLS_ERROR_REJECT_EARLY_DATA (PTLS_ERROR_CLASS_INTERNAL + 9)
#define PTLS_ERROR_DELEGATE (PTLS_ERROR_CLASS_INTERNAL + 10)
#define PTLS_ERROR_ASYNC_OPERATION (PTLS_ERROR_CLASS_INTERNAL + 11)
#define PTLS_ERROR_BLOCK_OVERFLOW (PTLS_ERROR_CLASS_INTERNAL + 12)

#define PTLS_ERROR_INCORRECT_BASE64 (PTLS_ERROR_CLASS_INTERNAL + 50)
#define PTLS_ERROR_PEM_LABEL_NOT_FOUND (PTLS_ERROR_CLASS_INTERNAL + 51)
#define PTLS_ERROR_BER_INCORRECT_ENCODING (PTLS_ERROR_CLASS_INTERNAL + 52)
#define PTLS_ERROR_BER_MALFORMED_TYPE (PTLS_ERROR_CLASS_INTERNAL + 53)
#define PTLS_ERROR_BER_MALFORMED_LENGTH (PTLS_ERROR_CLASS_INTERNAL + 54)
#define PTLS_ERROR_BER_EXCESSIVE_LENGTH (PTLS_ERROR_CLASS_INTERNAL + 55)
#define PTLS_ERROR_BER_ELEMENT_TOO_SHORT (PTLS_ERROR_CLASS_INTERNAL + 56)
#define PTLS_ERROR_BER_UNEXPECTED_EOC (PTLS_ERROR_CLASS_INTERNAL + 57)
#define PTLS_ERROR_DER_INDEFINITE_LENGTH (PTLS_ERROR_CLASS_INTERNAL + 58)
#define PTLS_ERROR_INCORRECT_ASN1_SYNTAX (PTLS_ERROR_CLASS_INTERNAL + 59)
#define PTLS_ERROR_INCORRECT_PEM_KEY_VERSION (PTLS_ERROR_CLASS_INTERNAL + 60)
#define PTLS_ERROR_INCORRECT_PEM_ECDSA_KEY_VERSION (PTLS_ERROR_CLASS_INTERNAL + 61)
#define PTLS_ERROR_INCORRECT_PEM_ECDSA_CURVE (PTLS_ERROR_CLASS_INTERNAL + 62)
#define PTLS_ERROR_INCORRECT_PEM_ECDSA_KEYSIZE (PTLS_ERROR_CLASS_INTERNAL + 63)
#define PTLS_ERROR_INCORRECT_ASN1_ECDSA_KEY_SYNTAX (PTLS_ERROR_CLASS_INTERNAL + 64)

#define PTLS_HANDSHAKE_TYPE_CLIENT_HELLO 1
#define PTLS_HANDSHAKE_TYPE_SERVER_HELLO 2
#define PTLS_HANDSHAKE_TYPE_NEW_SESSION_TICKET 4
#define PTLS_HANDSHAKE_TYPE_END_OF_EARLY_DATA 5
#define PTLS_HANDSHAKE_TYPE_ENCRYPTED_EXTENSIONS 8
#define PTLS_HANDSHAKE_TYPE_CERTIFICATE 11
#define PTLS_HANDSHAKE_TYPE_CERTIFICATE_REQUEST 13
#define PTLS_HANDSHAKE_TYPE_CERTIFICATE_VERIFY 15
#define PTLS_HANDSHAKE_TYPE_FINISHED 20
#define PTLS_HANDSHAKE_TYPE_KEY_UPDATE 24
#define PTLS_HANDSHAKE_TYPE_COMPRESSED_CERTIFICATE 25
#define PTLS_HANDSHAKE_TYPE_MESSAGE_HASH 254
#define PTLS_HANDSHAKE_TYPE_PSEUDO_HRR -1

#define PTLS_CERTIFICATE_TYPE_X509 0
#define PTLS_CERTIFICATE_TYPE_RAW_PUBLIC_KEY 2

#define PTLS_ZERO_DIGEST_SHA256                                                                                                    \
    {                                                                                                                              \
        0xe3, 0xb0, 0xc4, 0x42, 0x98, 0xfc, 0x1c, 0x14, 0x9a, 0xfb, 0xf4, 0xc8, 0x99, 0x6f, 0xb9, 0x24, 0x27, 0xae, 0x41, 0xe4,    \
            0x64, 0x9b, 0x93, 0x4c, 0xa4, 0x95, 0x99, 0x1b, 0x78, 0x52, 0xb8, 0x55                                                 \
    }

#define PTLS_ZERO_DIGEST_SHA384                                                                                                    \
    {                                                                                                                              \
        0x38, 0xb0, 0x60, 0xa7, 0x51, 0xac, 0x96, 0x38, 0x4c, 0xd9, 0x32, 0x7e, 0xb1, 0xb1, 0xe3, 0x6a, 0x21, 0xfd, 0xb7, 0x11,    \
            0x14, 0xbe, 0x07, 0x43, 0x4c, 0x0c, 0xc7, 0xbf, 0x63, 0xf6, 0xe1, 0xda, 0x27, 0x4e, 0xde, 0xbf, 0xe7, 0x6f, 0x65,      \
            0xfb, 0xd5, 0x1a, 0xd2, 0xf1, 0x48, 0x98, 0xb9, 0x5b                                                                   \
    }

#define PTLS_ZERO_DIGEST_SHA512                                                                                                    \
    {                                                                                                                              \
        0xcf, 0x83, 0xe1, 0x35, 0x7e, 0xef, 0xb8, 0xbd, 0xf1, 0x54, 0x28, 0x50, 0xd6, 0x6d, 0x80, 0x07, 0xd6, 0x20, 0xe4, 0x05,    \
            0x0b, 0x57, 0x15, 0xdc, 0x83, 0xf4, 0xa9, 0x21, 0xd3, 0x6c, 0xe9, 0xce, 0x47, 0xd0, 0xd1, 0x3c, 0x5d, 0x85, 0xf2,      \
            0xb0, 0xff, 0x83, 0x18, 0xd2, 0x87, 0x7e, 0xec, 0x2f, 0x63, 0xb9, 0x31, 0xbd, 0x47, 0x41, 0x7a, 0x81, 0xa5, 0x38,      \
            0x32, 0x7a, 0xf9, 0x27, 0xda, 0x3e                                                                                     \
    }

#define PTLS_TO__STR(n) #n
#define PTLS_TO_STR(n) PTLS_TO__STR(n)

typedef struct st_ptls_t ptls_t;
typedef struct st_ptls_context_t ptls_context_t;
typedef struct st_ptls_key_schedule_t ptls_key_schedule_t;

/**
 * represents a sequence of octets
 */
typedef struct st_ptls_iovec_t {
    uint8_t *base;
    size_t len;
} ptls_iovec_t;

/**
 * used for storing output
 */
typedef struct st_ptls_buffer_t {
    uint8_t *base;
    size_t capacity;
    size_t off;
    uint8_t is_allocated; /* boolean */
    uint8_t align_bits;   /* if particular alignment is required, set to log2(alignment); otherwize zero */
} ptls_buffer_t;

/**
 * key exchange context built by ptls_key_exchange_algorithm::create.
 */
typedef struct st_ptls_key_exchange_context_t {
    /**
     * the underlying algorithm
     */
    const struct st_ptls_key_exchange_algorithm_t *algo;
    /**
     * public key of this context
     */
    ptls_iovec_t pubkey;
    /**
     * This function can be used for deriving a shared secret or for destroying the context.
     * When `secret` is non-NULL, this callback derives the shared secret using the public key of the context and the peer key being
     * given, and sets the value in `secret`. The memory pointed to by `secret->base` must be freed by the caller by calling `free`.
     * When `release` is set, the callee frees resources allocated to the context and set *keyex to NULL.
     */
    int (*on_exchange)(struct st_ptls_key_exchange_context_t **keyex, int release, ptls_iovec_t *secret, ptls_iovec_t peerkey);
} ptls_key_exchange_context_t;

/**
 * A key exchange algorithm.
 */
typedef const struct st_ptls_key_exchange_algorithm_t {
    /**
     * ID defined by the TLS specification
     */
    uint16_t id;
    /**
     * Creates a context for asynchronous key exchange. The function is called when ClientHello is generated. The on_exchange
     * callback of the created context is called when the client receives ServerHello.
     */
    int (*create)(const struct st_ptls_key_exchange_algorithm_t *algo, ptls_key_exchange_context_t **ctx);
    /**
     * Implements synchronous key exchange. Called when receiving a ServerHello.
     * Given a public key provided by the peer (`peerkey`), this callback returns a empheral public key (`pubkey`) and a secret
     * (`secret) `derived from the two public keys.
     */
    int (*exchange)(const struct st_ptls_key_exchange_algorithm_t *algo, ptls_iovec_t *pubkey, ptls_iovec_t *secret,
                    ptls_iovec_t peerkey);
    /**
     * crypto-specific data
     */
    intptr_t data;
    /**
     * Description as defined in the IANA TLS registry
     */
    const char *name;
} ptls_key_exchange_algorithm_t;

/**
 * context of a symmetric cipher
 */
typedef struct st_ptls_cipher_context_t {
    const struct st_ptls_cipher_algorithm_t *algo;
    /* field above this line must not be altered by the crypto binding */
    void (*do_dispose)(struct st_ptls_cipher_context_t *ctx);
    void (*do_init)(struct st_ptls_cipher_context_t *ctx, const void *iv);
    void (*do_transform)(struct st_ptls_cipher_context_t *ctx, void *output, const void *input, size_t len);
} ptls_cipher_context_t;

/**
 * a symmetric cipher
 */
typedef const struct st_ptls_cipher_algorithm_t {
    const char *name;
    size_t key_size;
    size_t block_size;
    size_t iv_size;
    size_t context_size;
    int (*setup_crypto)(ptls_cipher_context_t *ctx, int is_enc, const void *key);
} ptls_cipher_algorithm_t;

/**
 * This object specifies symmetric cipher to be calculated alongside the AEAD encryption.
 * QUIC stacks can use this object to apply QUIC header protection and AEAD encryption in one shot.
 */
typedef struct st_ptls_aead_supplementary_encryption_t {
    /**
     * Cipher context to be used.
     */
    ptls_cipher_context_t *ctx;
    /**
     * Input to the cipher.
     * This field may point to the output of AEAD encryption, in which case the input will be read after AEAD encryption is
     * complete.
     */
    const void *input;
    /**
     * Output.
     */
    uint8_t output[16];
} ptls_aead_supplementary_encryption_t;

/**
 * AEAD context.
 * AEAD implementations are allowed to stuff data at the end of the struct; see `ptls_aead_algorithm_t::setup_crypto`.
 * Ciphers for TLS over TCP MUST implement `do_encrypt`, `do_encrypt_v`, `do_decrypt`.
 * `do_encrypt_init`, `~update`, `~final` are obsolete, and therefore may not be available.
 */
typedef struct st_ptls_aead_context_t {
    /**
     * Points to the algorithm. This field is governed by picotls core; backends must not alter.
     */
    const struct st_ptls_aead_algorithm_t *algo;
    /**
     * Mandatory callback that disposes of all the backend-specific data.
     */
    void (*dispose_crypto)(struct st_ptls_aead_context_t *ctx);
    /**
     * Mandatory callback that returns the static IV. The size of IV is available as `ptls_aead_algorithm_t::iv_size`.
     */
    void (*do_get_iv)(struct st_ptls_aead_context_t *ctx, void *iv);
    /**
     * Mandatory callback that sets the static IV. The size of IV is available as `ptls_aead_algorithm_t::iv_size`.
     */
    void (*do_set_iv)(struct st_ptls_aead_context_t *ctx, const void *iv);
    /**
     * Deprecated.
     */
    void (*do_encrypt_init)(struct st_ptls_aead_context_t *ctx, uint64_t seq, const void *aad, size_t aadlen);
    /**
     * Deprecated.
     */
    size_t (*do_encrypt_update)(struct st_ptls_aead_context_t *ctx, void *output, const void *input, size_t inlen);
    /**
     * Deprecated.
     */
    size_t (*do_encrypt_final)(struct st_ptls_aead_context_t *ctx, void *output);
    /**
     * Mandatory callback that does "one-shot" encryption of an AEAD block.
     * When `supp` is set to non-NULL, the callback must also encrypt the supplementary block.
     * Backends may set this field to `ptls_aead__do_encrypt` that calls `do_encrypt_v` and `ptls_cipher_*` functions for handling
     * the supplimentary block.
     */
    void (*do_encrypt)(struct st_ptls_aead_context_t *ctx, void *output, const void *input, size_t inlen, uint64_t seq,
                       const void *aad, size_t aadlen, ptls_aead_supplementary_encryption_t *supp);
    /**
     * Variant of `do_encrypt` that gathers input from multiple blocks. Support for this callback is also mandatory.
     * Legacy backends may set this field to `ptls_aead__do_encrypt_v` that calls `do_encrypt_init`, `do_encrypt_update`,
     * `do_encrypt_final`.
     */
    void (*do_encrypt_v)(struct st_ptls_aead_context_t *ctx, void *output, ptls_iovec_t *input, size_t incnt, uint64_t seq,
                         const void *aad, size_t aadlen);
    /**
     * Mandatory callback for decrypting an AEAD block.
     * If successful, returns the amount of cleartext bytes being written to output. Otherwise, returns SIZE_MAX.
     */
    size_t (*do_decrypt)(struct st_ptls_aead_context_t *ctx, void *output, const void *input, size_t inlen, uint64_t seq,
                         const void *aad, size_t aadlen);
} ptls_aead_context_t;

/**
 * An AEAD cipher.
 */
typedef const struct st_ptls_aead_algorithm_t {
    /**
     * name (following the convention of `openssl ciphers -v ALL`)
     */
    const char *name;
    /**
     * confidentiality_limit (max records / packets sent before re-key)
     */
    const uint64_t confidentiality_limit;
    /**
     * integrity_limit (max decryption failure records / packets before re-key)
     */
    const uint64_t integrity_limit;
    /**
     * the underlying key stream
     */
    ptls_cipher_algorithm_t *ctr_cipher;
    /**
     * the underlying ecb cipher (might not be available)
     */
    ptls_cipher_algorithm_t *ecb_cipher;
    /**
     * key size
     */
    size_t key_size;
    /**
     * size of the IV
     */
    size_t iv_size;
    /**
     * size of the tag
     */
    size_t tag_size;
    /**
     * TLS/1.2 Security Parameters (AEAD without support for TLS 1.2 must set both values to 0)
     */
    struct {
        size_t fixed_iv_size;
        size_t record_iv_size;
    } tls12;
    /**
     * if encrypted bytes are going to be written using non-temporal store instructions (i.e., skip cache)
     */
    unsigned non_temporal : 1;
    /**
     * log2(alignment) being required
     */
    uint8_t align_bits;
    /**
     * size of memory allocated for `ptls_aead_context_t`
     */
    size_t context_size;
    /**
     * Backend callback called to setup `ptls_aead_context_t`.
     * Backends are allowed to stuff arbitrary data at the end of `ptls_aead_context_t`; actual size of the memory chunk being
     * allocated is that specified by `ptls_aead_algorithm_t::context_size`. When the `setup_crypto` callback is called, all the
     * fields outside of `ptls_aead_context_t` will be in undefined state; it is the responsibility of the callback to initialize
     * them, as well as the callbacks of `ptls_aead_context_t` that the backend supports.
     * A non-zero return value indicates failure, in which case the error will propagate as `ptls_aead_new` returning NULL.
     */
    int (*setup_crypto)(ptls_aead_context_t *ctx, int is_enc, const void *key, const void *iv);
} ptls_aead_algorithm_t;

/**
 *
 */
typedef enum en_ptls_hash_final_mode_t {
    /**
     * obtains the digest and frees the context
     */
    PTLS_HASH_FINAL_MODE_FREE = 0,
    /**
     * obtains the digest and reset the context to initial state
     */
    PTLS_HASH_FINAL_MODE_RESET = 1,
    /**
     * obtains the digest while leaving the context as-is
     */
    PTLS_HASH_FINAL_MODE_SNAPSHOT = 2
} ptls_hash_final_mode_t;

/**
 * A hash context.
 */
typedef struct st_ptls_hash_context_t {
    /**
     * feeds additional data into the hash context
     */
    void (*update)(struct st_ptls_hash_context_t *ctx, const void *src, size_t len);
    /**
     * returns the digest and performs necessary operation specified by mode
     */
    void (*final)(struct st_ptls_hash_context_t *ctx, void *md, ptls_hash_final_mode_t mode);
    /**
     * creates a copy of the hash context
     */
    struct st_ptls_hash_context_t *(*clone_)(struct st_ptls_hash_context_t *src);
} ptls_hash_context_t;

/**
 * A hash algorithm and its properties.
 */
typedef const struct st_ptls_hash_algorithm_t {
    /**
     * name of the hash algorithm
     */
    const char *name;
    /**
     * block size
     */
    size_t block_size;
    /**
     * digest size
     */
    size_t digest_size;
    /**
     * constructor that creates the hash context
     */
    ptls_hash_context_t *(*create)(void);
    /**
     * digest of zero-length octets
     */
    uint8_t empty_digest[PTLS_MAX_DIGEST_SIZE];
} ptls_hash_algorithm_t;

typedef const struct st_ptls_cipher_suite_t {
    /**
     * ID as defined by the TLS Cipher Suites registry
     */
    uint16_t id;
    /**
     * underlying AEAD algorithm
     */
    ptls_aead_algorithm_t *aead;
    /**
     * underlying hash algorithm
     */
    ptls_hash_algorithm_t *hash;
    /**
     * value of the "Description" field of the TLS Cipher Suites registry
     */
    const char *name;
} ptls_cipher_suite_t;

struct st_ptls_traffic_protection_t;

typedef struct st_ptls_message_emitter_t {
    ptls_buffer_t *buf;
    struct st_ptls_traffic_protection_t *enc;
    size_t record_header_length;
    int (*begin_message)(struct st_ptls_message_emitter_t *self);
    int (*commit_message)(struct st_ptls_message_emitter_t *self);
} ptls_message_emitter_t;

/**
 * HPKE KEM
 */
typedef const struct st_ptls_hpke_kem_t {
    uint16_t id;
    ptls_key_exchange_algorithm_t *keyex;
    ptls_hash_algorithm_t *hash;
} ptls_hpke_kem_t;

typedef struct st_ptls_hpke_cipher_suite_id_t {
    uint16_t kdf;
    uint16_t aead;
} ptls_hpke_cipher_suite_id_t;

typedef const struct st_ptls_hpke_cipher_suite_t {
    ptls_hpke_cipher_suite_id_t id;
    const char *name; /* in form of "<kdf>/<aead>" using the sames specified in IANA HPKE registry */
    ptls_hash_algorithm_t *hash;
    ptls_aead_algorithm_t *aead;
} ptls_hpke_cipher_suite_t;

#define PTLS_CALLBACK_TYPE0(ret, name)                                                                                             \
    typedef struct st_ptls_##name##_t {                                                                                            \
        ret (*cb)(struct st_ptls_##name##_t * self);                                                                               \
    } ptls_##name##_t

#define PTLS_CALLBACK_TYPE(ret, name, ...)                                                                                         \
    typedef struct st_ptls_##name##_t {                                                                                            \
        ret (*cb)(struct st_ptls_##name##_t * self, __VA_ARGS__);                                                                  \
    } ptls_##name##_t

/**
 * arguments passsed to the on_client_hello callback
 */
typedef struct st_ptls_on_client_hello_parameters_t {
    /**
     * SNI value received from the client. The value is {NULL, 0} if the extension was absent.
     */
    ptls_iovec_t server_name;
    /**
     * Raw value of the client_hello message.
     */
    ptls_iovec_t raw_message;
    /**
     * points to the cipher-suites section of the raw_message (see above)
     */
    ptls_iovec_t cipher_suites;
    /**
     *
     */
    struct {
        ptls_iovec_t *list;
        size_t count;
    } negotiated_protocols;
    struct {
        const uint16_t *list;
        size_t count;
    } signature_algorithms;
    struct {
        const uint16_t *list;
        size_t count;
    } certificate_compression_algorithms;
    struct {
        const uint8_t *list;
        size_t count;
    } server_certificate_types;
    /**
     * set to 1 if ClientHello is too old (or too new) to be handled by picotls
     */
    unsigned incompatible_version : 1;
} ptls_on_client_hello_parameters_t;

/**
 * returns current time in milliseconds (ptls_get_time can be used to return the physical time)
 */
PTLS_CALLBACK_TYPE0(uint64_t, get_time);
/**
 * after receiving ClientHello, the core calls the optional callback to give a chance to the swap the context depending on the input
 * values. The callback is required to call `ptls_set_server_name` if an SNI extension needs to be sent to the client.
 */
PTLS_CALLBACK_TYPE(int, on_client_hello, ptls_t *tls, ptls_on_client_hello_parameters_t *params);
/**
 * callback to generate the certificate message. `ptls_context::certificates` are set when the callback is set to NULL.
 */
PTLS_CALLBACK_TYPE(int, emit_certificate, ptls_t *tls, ptls_message_emitter_t *emitter, ptls_key_schedule_t *key_sched,
                   ptls_iovec_t context, int push_status_request, const uint16_t *compress_algos, size_t num_compress_algos);
/**
 * An object that represents an asynchronous task (e.g., RSA signature generation).
 * When `ptls_handshake` returns `PTLS_ERROR_ASYNC_OPERATION`, it has an associated task in flight. The user should obtain the
 * reference to the associated task by calling `ptls_get_async_job`, then either wait for the file descriptor obtained from
 * the `get_fd` callback to become readable, or set a completion callback via `set_completion_callback` and wait for its
 * invocation. Once notified, the user should invoke `ptls_handshake` again.
 * Async jobs typically provide support for only one of the two methods.
 */
typedef struct st_ptls_async_job_t {
    void (*destroy_)(struct st_ptls_async_job_t *self);
    /**
     * optional callback returning a file descriptor that becomes readable when the job is complete
     */
    int (*get_fd)(struct st_ptls_async_job_t *self);
    /**
     * optional callback for setting a completion callback
     */
    void (*set_completion_callback)(struct st_ptls_async_job_t *self, void (*cb)(void *), void *cbdata);
} ptls_async_job_t;
/**
 * When gerenating CertificateVerify, the core calls the callback to sign the handshake context using the certificate. This callback
 * supports asynchronous mode; see `ptls_openssl_sign_certificate_t` for more information.
 */
PTLS_CALLBACK_TYPE(int, sign_certificate, ptls_t *tls, ptls_async_job_t **async, uint16_t *selected_algorithm,
                   ptls_buffer_t *output, ptls_iovec_t input, const uint16_t *algorithms, size_t num_algorithms);
/**
 * after receiving Certificate, the core calls the callback to verify the certificate chain and to obtain a pointer to a
 * callback that should be used for verifying CertificateVerify. If an error occurs between a successful return from this
 * callback to the invocation of the verify_sign callback, verify_sign is called with both data and sign set to an empty buffer.
 * The implementor of the callback should use that as the opportunity to free any temporary data allocated for the verify_sign
 * callback.
 * The name of the server to be verified, if any, is provided explicitly as `server_name`. When ECH is offered by the client but
 * the was rejected by the server, this value can be different from that being sent via `ptls_get_server_name`.
 */
typedef struct st_ptls_verify_certificate_t {
    int (*cb)(struct st_ptls_verify_certificate_t *self, ptls_t *tls, const char *server_name,
              int (**verify_sign)(void *verify_ctx, uint16_t algo, ptls_iovec_t data, ptls_iovec_t sign), void **verify_data,
              ptls_iovec_t *certs, size_t num_certs);
    /**
     * list of signature algorithms being supported, terminated by UINT16_MAX
     */
    const uint16_t *algos;
} ptls_verify_certificate_t;
/**
 * Encrypt-and-signs (or verify-and-decrypts) a ticket (server-only).
 * When used for encryption (i.e., is_encrypt being set), the function should return 0 if successful, or else a non-zero value.
 * When used for decryption, the function should return 0 (successful), PTLS_ERROR_REJECT_EARLY_DATA (successful, but 0-RTT is
 * forbidden), or any other value to indicate failure.
 */
PTLS_CALLBACK_TYPE(int, encrypt_ticket, ptls_t *tls, int is_encrypt, ptls_buffer_t *dst, ptls_iovec_t src);
/**
 * saves a ticket (client-only)
 */
PTLS_CALLBACK_TYPE(int, save_ticket, ptls_t *tls, ptls_iovec_t input);
/**
 * event logging (incl. secret logging)
 */
typedef struct st_ptls_log_event_t {
    void (*cb)(struct st_ptls_log_event_t *self, ptls_t *tls, const char *type, const char *fmt, ...)
        __attribute__((format(printf, 4, 5)));
} ptls_log_event_t;
/**
 * reference counting
 */
PTLS_CALLBACK_TYPE(void, update_open_count, ssize_t delta);
/**
 * applications that have their own record layer can set this function to derive their own traffic keys from the traffic secret.
 * The cipher-suite that is being associated to the connection can be obtained by calling the ptls_get_cipher function.
 */
PTLS_CALLBACK_TYPE(int, update_traffic_key, ptls_t *tls, int is_enc, size_t epoch, const void *secret);
/**
 * callback for every extension detected during decoding
 */
PTLS_CALLBACK_TYPE(int, on_extension, ptls_t *tls, uint8_t hstype, uint16_t exttype, ptls_iovec_t extdata);
/**
 *
 */
typedef struct st_ptls_decompress_certificate_t {
    /**
     * list of supported algorithms terminated by UINT16_MAX
     */
    const uint16_t *supported_algorithms;
    /**
     * callback that decompresses the message
     */
    int (*cb)(struct st_ptls_decompress_certificate_t *self, ptls_t *tls, uint16_t algorithm, ptls_iovec_t output,
              ptls_iovec_t input);
} ptls_decompress_certificate_t;
/**
 * ECH: creates the AEAD context to be used for "Open"-ing inner CH. Given `config_id`, the callback looks up the ECH config and the
 * corresponding private key, invokes `ptls_hpke_setup_base_r` with provided `cipher`, `enc`, and `info_prefix` (which will be
 * "tls ech" || 00).
 */
PTLS_CALLBACK_TYPE(ptls_aead_context_t *, ech_create_opener, ptls_hpke_kem_t **kem, ptls_hpke_cipher_suite_t **cipher, ptls_t *tls,
                   uint8_t config_id, ptls_hpke_cipher_suite_id_t cipher_id, ptls_iovec_t enc, ptls_iovec_t info_prefix);

/**
 * the configuration
 */
struct st_ptls_context_t {
    /**
     * PRNG to be used
     */
    void (*random_bytes)(void *buf, size_t len);
    /**
     *
     */
    ptls_get_time_t *get_time;
    /**
     * list of supported key-exchange algorithms terminated by NULL
     */
    ptls_key_exchange_algorithm_t **key_exchanges;
    /**
     * list of supported cipher-suites terminated by NULL
     */
    ptls_cipher_suite_t **cipher_suites;
    /**
     * list of certificates
     */
    struct {
        ptls_iovec_t *list;
        size_t count;
    } certificates;
    /**
     * ECH
     */
    struct {
        struct {
            /**
             * list of HPKE symmetric cipher-suites (set to NULL to disable ECH altogether)
             */
            ptls_hpke_cipher_suite_t **ciphers;
            /**
             * KEMs being supported
             */
            ptls_hpke_kem_t **kems;
        } client;
        struct {
            /**
             * callback that does ECDH key exchange and returns the AEAD context
             */
            ptls_ech_create_opener_t *create_opener;
            /**
             * ECHConfigList to be sent to the client when there is mismatch (or when the client sends a grease)
             */
            ptls_iovec_t retry_configs;
        } server;
    } ech;
    /**
     *
     */
    ptls_on_client_hello_t *on_client_hello;
    /**
     *
     */
    ptls_emit_certificate_t *emit_certificate;
    /**
     *
     */
    ptls_sign_certificate_t *sign_certificate;
    /**
     *
     */
    ptls_verify_certificate_t *verify_certificate;
    /**
     * lifetime of a session ticket (server-only)
     */
    uint32_t ticket_lifetime;
    /**
     * maximum permitted size of early data (server-only)
     */
    uint32_t max_early_data_size;
    /**
     * maximum size of the message buffer (default: 0 = unlimited = 3 + 2^24 bytes)
     */
    size_t max_buffer_size;
    /**
     * this field is obsolete and ignored
     */
    const char *hkdf_label_prefix__obsolete;
    /**
     * if set, psk handshakes use (ec)dhe
     */
    unsigned require_dhe_on_psk : 1;
    /**
     * if exporter master secrets should be recorded
     */
    unsigned use_exporter : 1;
    /**
     * if ChangeCipherSpec record should be sent during handshake. If the client sends CCS, the server sends one in response
     * regardless of the value of this flag. See RFC 8446 Appendix D.3.
     */
    unsigned send_change_cipher_spec : 1;
    /**
     * if set, the server requests client certificates to authenticate the client
     */
    unsigned require_client_authentication : 1;
    /**
     * if set, EOED will not be emitted or accepted
     */
    unsigned omit_end_of_early_data : 1;
    /**
     * This option turns on support for Raw Public Keys (RFC 7250).
     *
     * When running as a client, this option instructs the client to request the server to send raw public keys in place of X.509
     * certificate chain. The client should set its `certificate_verify` callback to one that is capable of validating the raw
     * public key that will be sent by the server.
     *
     * When running as a server, this option instructs the server to only handle clients requesting the use of raw public keys. If
     * the client does not, the handshake is rejected. Note however that the rejection happens only after the `on_client_hello`
     * callback is being called. Therefore, applications can support both X.509 and raw public keys by swapping `ptls_context_t` to
     * the correct one when that callback is being called (like handling swapping the contexts based on the value of SNI).
     */
    unsigned use_raw_public_keys : 1;
    /**
     * boolean indicating if the cipher-suite should be chosen based on server's preference
     */
    unsigned server_cipher_preference : 1;
    /**
     * boolean indicating if ChaCha20-Poly1305 should be reprioritized to the top of the server cipher list if a ChaCha20-Poly1305
     * cipher is at the top of the client cipher list
     */
    unsigned server_cipher_chacha_priority : 1;
    /**
     *
     */
    ptls_encrypt_ticket_t *encrypt_ticket;
    /**
     *
     */
    ptls_save_ticket_t *save_ticket;
    /**
     *
     */
    ptls_log_event_t *log_event;
    /**
     *
     */
    ptls_update_open_count_t *update_open_count;
    /**
     *
     */
    ptls_update_traffic_key_t *update_traffic_key;
    /**
     *
     */
    ptls_decompress_certificate_t *decompress_certificate;
    /**
     *
     */
    ptls_on_extension_t *on_extension;
    /**
     * (optional) list of supported tls12 cipher-suites terminated by NULL
     */
    ptls_cipher_suite_t **tls12_cipher_suites;
    /**
<<<<<<< HEAD
     * (optional) session ID Context to segment resumption
     */
    struct {
        uint8_t bytes[PTLS_SHA256_DIGEST_SIZE];
        uint8_t is_set : 1;
    } ticket_context;
=======
     * (optional) list of CAs advertised to clients as supported in the CertificateRequest message; each item must be DNs in DER
     * format. The values are sent to the client only when `ptls_context_t::require_client_authentication` is set to true.
     */
    struct {
        const ptls_iovec_t *list;
        size_t count;
    } client_ca_names;
>>>>>>> 6da7ec9a
};

typedef struct st_ptls_raw_extension_t {
    uint16_t type;
    ptls_iovec_t data;
} ptls_raw_extension_t;

typedef enum en_ptls_early_data_acceptance_t {
    PTLS_EARLY_DATA_ACCEPTANCE_UNKNOWN = 0,
    PTLS_EARLY_DATA_REJECTED,
    PTLS_EARLY_DATA_ACCEPTED
} ptls_early_data_acceptance_t;

/**
 * optional arguments to client-driven handshake
 */
#ifdef _WINDOWS
/* suppress warning C4201: nonstandard extension used: nameless struct/union */
#pragma warning(push)
#pragma warning(disable : 4201)
#endif
typedef struct st_ptls_handshake_properties_t {
    union {
        struct {
            /**
             * list of protocols offered through ALPN
             */
            struct {
                const ptls_iovec_t *list;
                size_t count;
            } negotiated_protocols;
            /**
             * session ticket sent to the application via save_ticket callback
             */
            ptls_iovec_t session_ticket;
            /**
             * pointer to store the maximum size of early-data that can be sent immediately. If set to non-NULL, the first call to
             * ptls_handshake (or ptls_handle_message) will set `*max_early_data` to the value obtained from the session ticket, or
             * to zero if early-data cannot be sent. If NULL, early data will not be used.
             */
            size_t *max_early_data_size;
            /**
             * If early-data has been accepted by peer, or if the state is still unknown. The state changes anytime after handshake
             * keys become available. Applications can peek the tri-state variable every time it calls `ptls_hanshake` or
             * `ptls_handle_message` to determine the result at the earliest moment. This is an output parameter.
             */
            ptls_early_data_acceptance_t early_data_acceptance;
            /**
             * negotiate the key exchange method before sending key_share
             */
            unsigned negotiate_before_key_exchange : 1;
            /**
             * ECH
             */
            struct {
                /**
                 * Config offered by server e.g., by HTTPS RR. If config.base is non-NULL but config.len is zero, a grease ECH will
                 * be sent, assuming that X25519-SHA256 KEM and SHA256-AES-128-GCM HPKE cipher is available.
                 */
                ptls_iovec_t configs;
                /**
                 * slot to save the config obtained from server on mismatch; user must free the returned blob by calling `free`
                 */
                ptls_iovec_t *retry_configs;
            } ech;
        } client;
        struct {
            /**
             * psk binder being selected (len is set to zero if none)
             */
            struct {
                uint8_t base[PTLS_MAX_DIGEST_SIZE];
                size_t len;
            } selected_psk_binder;
            /**
             * parameters related to use of the Cookie extension
             */
            struct {
                /**
                 * HMAC key to protect the integrity of the cookie. The key should be as long as the digest size of the first
                 * ciphersuite specified in ptls_context_t (i.e. the hash algorithm of the best ciphersuite that can be chosen).
                 */
                const void *key;
                /**
                 * additional data to be used for verifying the cookie
                 */
                ptls_iovec_t additional_data;
            } cookie;
            /**
             * if HRR should always be sent
             */
            unsigned enforce_retry : 1;
            /**
             * if retry should be stateless (cookie.key MUST be set when this option is used)
             */
            unsigned retry_uses_cookie : 1;
        } server;
    };
    /**
     * an optional list of additional extensions to send either in CH or EE, terminated by type == UINT16_MAX
     */
    ptls_raw_extension_t *additional_extensions;
    /**
     * an optional callback that returns a boolean value indicating if a particular extension should be collected
     */
    int (*collect_extension)(ptls_t *tls, struct st_ptls_handshake_properties_t *properties, uint16_t type);
    /**
     * an optional callback that reports the extensions being collected
     */
    int (*collected_extensions)(ptls_t *tls, struct st_ptls_handshake_properties_t *properties, ptls_raw_extension_t *extensions);
} ptls_handshake_properties_t;
#ifdef _WINDOWS
#pragma warning(pop)
#endif
#ifdef _WINDOWS
/* suppress warning C4293: >> shift count negative or too big */
#pragma warning(disable : 4293)
#endif
/**
 * builds a new ptls_iovec_t instance using the supplied parameters
 */
static ptls_iovec_t ptls_iovec_init(const void *p, size_t len);
/**
 * initializes a buffer, setting the default destination to the small buffer provided as the argument.
 */
static void ptls_buffer_init(ptls_buffer_t *buf, void *smallbuf, size_t smallbuf_size);
/**
 * disposes a buffer, freeing resources allocated by the buffer itself (if any)
 */
static void ptls_buffer_dispose(ptls_buffer_t *buf);
/**
 * internal
 */
void ptls_buffer__release_memory(ptls_buffer_t *buf);
/**
 * reserves space for additional amount of memory
 */
int ptls_buffer_reserve(ptls_buffer_t *buf, size_t delta);
/**
 * reserves space for additional amount of memory, requiring `buf->base` to follow specified alignment
 */
int ptls_buffer_reserve_aligned(ptls_buffer_t *buf, size_t delta, uint8_t align_bits);
/**
 * internal
 */
int ptls_buffer__do_pushv(ptls_buffer_t *buf, const void *src, size_t len);
/**
 * internal
 */
int ptls_buffer__adjust_quic_blocksize(ptls_buffer_t *buf, size_t body_size);
/**
 * internal
 */
int ptls_buffer__adjust_asn1_blocksize(ptls_buffer_t *buf, size_t body_size);
/**
 * pushes an unsigned bigint
 */
int ptls_buffer_push_asn1_ubigint(ptls_buffer_t *buf, const void *bignum, size_t size);
/**
 * encodes a quic varint (maximum length is PTLS_ENCODE_QUICINT_CAPACITY)
 */
static uint8_t *ptls_encode_quicint(uint8_t *p, uint64_t v);
#define PTLS_ENCODE_QUICINT_CAPACITY 8

#define PTLS_QUICINT_MAX 4611686018427387903 // (1 << 62) - 1
#define PTLS_QUICINT_LONGEST_STR "4611686018427387903"

#define ptls_buffer_pushv(buf, src, len)                                                                                           \
    do {                                                                                                                           \
        if ((ret = ptls_buffer__do_pushv((buf), (src), (len))) != 0)                                                               \
            goto Exit;                                                                                                             \
    } while (0)

#define ptls_buffer_push(buf, ...)                                                                                                 \
    do {                                                                                                                           \
        if ((ret = ptls_buffer__do_pushv((buf), (uint8_t[]){__VA_ARGS__}, sizeof((uint8_t[]){__VA_ARGS__}))) != 0)                 \
            goto Exit;                                                                                                             \
    } while (0)

#define ptls_buffer_push16(buf, v)                                                                                                 \
    do {                                                                                                                           \
        uint16_t _v = (v);                                                                                                         \
        ptls_buffer_push(buf, (uint8_t)(_v >> 8), (uint8_t)_v);                                                                    \
    } while (0)

#define ptls_buffer_push24(buf, v)                                                                                                 \
    do {                                                                                                                           \
        uint32_t _v = (v);                                                                                                         \
        ptls_buffer_push(buf, (uint8_t)(_v >> 16), (uint8_t)(_v >> 8), (uint8_t)_v);                                               \
    } while (0)

#define ptls_buffer_push32(buf, v)                                                                                                 \
    do {                                                                                                                           \
        uint32_t _v = (v);                                                                                                         \
        ptls_buffer_push(buf, (uint8_t)(_v >> 24), (uint8_t)(_v >> 16), (uint8_t)(_v >> 8), (uint8_t)_v);                          \
    } while (0)

#define ptls_buffer_push64(buf, v)                                                                                                 \
    do {                                                                                                                           \
        uint64_t _v = (v);                                                                                                         \
        ptls_buffer_push(buf, (uint8_t)(_v >> 56), (uint8_t)(_v >> 48), (uint8_t)(_v >> 40), (uint8_t)(_v >> 32),                  \
                         (uint8_t)(_v >> 24), (uint8_t)(_v >> 16), (uint8_t)(_v >> 8), (uint8_t)_v);                               \
    } while (0)

#define ptls_buffer_push_quicint(buf, v)                                                                                           \
    do {                                                                                                                           \
        if ((ret = ptls_buffer_reserve((buf), PTLS_ENCODE_QUICINT_CAPACITY)) != 0)                                                 \
            goto Exit;                                                                                                             \
        uint8_t *d = ptls_encode_quicint((buf)->base + (buf)->off, (v));                                                           \
        (buf)->off = d - (buf)->base;                                                                                              \
    } while (0)

#define ptls_buffer_push_block(buf, _capacity, block)                                                                              \
    do {                                                                                                                           \
        size_t capacity = (_capacity);                                                                                             \
        ptls_buffer_pushv((buf), (uint8_t *)"\0\0\0\0\0\0\0", capacity != -1 ? capacity : 1);                                      \
        size_t body_start = (buf)->off;                                                                                            \
        do {                                                                                                                       \
            block                                                                                                                  \
        } while (0);                                                                                                               \
        size_t body_size = (buf)->off - body_start;                                                                                \
        if (capacity != -1) {                                                                                                      \
            if (capacity < sizeof(size_t) && body_size >= (size_t)1 << (capacity * 8)) {                                           \
                ret = PTLS_ERROR_BLOCK_OVERFLOW;                                                                                   \
                goto Exit;                                                                                                         \
            }                                                                                                                      \
            for (; capacity != 0; --capacity)                                                                                      \
                (buf)->base[body_start - capacity] = (uint8_t)(body_size >> (8 * (capacity - 1)));                                 \
        } else {                                                                                                                   \
            if ((ret = ptls_buffer__adjust_quic_blocksize((buf), body_size)) != 0)                                                 \
                goto Exit;                                                                                                         \
        }                                                                                                                          \
    } while (0)

#define ptls_buffer_push_asn1_block(buf, block)                                                                                    \
    do {                                                                                                                           \
        ptls_buffer_push((buf), 0xff); /* dummy */                                                                                 \
        size_t body_start = (buf)->off;                                                                                            \
        do {                                                                                                                       \
            block                                                                                                                  \
        } while (0);                                                                                                               \
        size_t body_size = (buf)->off - body_start;                                                                                \
        if (body_size < 128) {                                                                                                     \
            (buf)->base[body_start - 1] = (uint8_t)body_size;                                                                      \
        } else {                                                                                                                   \
            if ((ret = ptls_buffer__adjust_asn1_blocksize((buf), body_size)) != 0)                                                 \
                goto Exit;                                                                                                         \
        }                                                                                                                          \
    } while (0)

#define ptls_buffer_push_asn1_sequence(buf, block)                                                                                 \
    do {                                                                                                                           \
        ptls_buffer_push((buf), 0x30);                                                                                             \
        ptls_buffer_push_asn1_block((buf), block);                                                                                 \
    } while (0)

#define ptls_buffer_push_message_body(buf, key_sched, type, block)                                                                 \
    do {                                                                                                                           \
        ptls_buffer_t *_buf = (buf);                                                                                               \
        ptls_key_schedule_t *_key_sched = (key_sched);                                                                             \
        size_t mess_start = _buf->off;                                                                                             \
        ptls_buffer_push(_buf, (type));                                                                                            \
        ptls_buffer_push_block(_buf, 3, block);                                                                                    \
        if (_key_sched != NULL)                                                                                                    \
            ptls__key_schedule_update_hash(_key_sched, _buf->base + mess_start, _buf->off - mess_start, 0);                        \
    } while (0)

#define ptls_push_message(emitter, key_sched, type, block)                                                                         \
    do {                                                                                                                           \
        ptls_message_emitter_t *_emitter = (emitter);                                                                              \
        if ((ret = _emitter->begin_message(_emitter)) != 0)                                                                        \
            goto Exit;                                                                                                             \
        ptls_buffer_push_message_body(_emitter->buf, (key_sched), (type), block);                                                  \
        if ((ret = _emitter->commit_message(_emitter)) != 0)                                                                       \
            goto Exit;                                                                                                             \
    } while (0)

int ptls_decode8(uint8_t *value, const uint8_t **src, const uint8_t *end);
int ptls_decode16(uint16_t *value, const uint8_t **src, const uint8_t *end);
int ptls_decode24(uint32_t *value, const uint8_t **src, const uint8_t *end);
int ptls_decode32(uint32_t *value, const uint8_t **src, const uint8_t *end);
int ptls_decode64(uint64_t *value, const uint8_t **src, const uint8_t *end);
uint64_t ptls_decode_quicint(const uint8_t **src, const uint8_t *end);

#define ptls_decode_open_block(src, end, capacity, block)                                                                          \
    do {                                                                                                                           \
        size_t _capacity = (capacity);                                                                                             \
        size_t _block_size;                                                                                                        \
        if (_capacity == -1) {                                                                                                     \
            uint64_t _block_size64;                                                                                                \
            const uint8_t *_src = (src);                                                                                           \
            if ((_block_size64 = ptls_decode_quicint(&_src, end)) == UINT64_MAX ||                                                 \
                (sizeof(size_t) < 8 && (_block_size64 >> (8 * sizeof(size_t))) != 0)) {                                            \
                ret = PTLS_ALERT_DECODE_ERROR;                                                                                     \
                goto Exit;                                                                                                         \
            }                                                                                                                      \
            (src) = _src;                                                                                                          \
            _block_size = (size_t)_block_size64;                                                                                   \
        } else {                                                                                                                   \
            if (_capacity > (size_t)(end - (src))) {                                                                               \
                ret = PTLS_ALERT_DECODE_ERROR;                                                                                     \
                goto Exit;                                                                                                         \
            }                                                                                                                      \
            _block_size = 0;                                                                                                       \
            do {                                                                                                                   \
                _block_size = _block_size << 8 | *(src)++;                                                                         \
            } while (--_capacity != 0);                                                                                            \
        }                                                                                                                          \
        if (_block_size > (size_t)(end - (src))) {                                                                                 \
            ret = PTLS_ALERT_DECODE_ERROR;                                                                                         \
            goto Exit;                                                                                                             \
        }                                                                                                                          \
        do {                                                                                                                       \
            const uint8_t *const end = (src) + _block_size;                                                                        \
            do {                                                                                                                   \
                block                                                                                                              \
            } while (0);                                                                                                           \
            if ((src) != end) {                                                                                                    \
                ret = PTLS_ALERT_DECODE_ERROR;                                                                                     \
                goto Exit;                                                                                                         \
            }                                                                                                                      \
        } while (0);                                                                                                               \
    } while (0)

#define ptls_decode_assert_block_close(src, end)                                                                                   \
    do {                                                                                                                           \
        if ((src) != end) {                                                                                                        \
            ret = PTLS_ALERT_DECODE_ERROR;                                                                                         \
            goto Exit;                                                                                                             \
        }                                                                                                                          \
    } while (0);

#define ptls_decode_block(src, end, capacity, block)                                                                               \
    do {                                                                                                                           \
        ptls_decode_open_block((src), end, capacity, block);                                                                       \
        ptls_decode_assert_block_close((src), end);                                                                                \
    } while (0)

#define PTLS_LOG__DO_LOG(module, type, block)                                                                                      \
    do {                                                                                                                           \
        int ptlslog_skip = 0;                                                                                                      \
        char smallbuf[128];                                                                                                        \
        ptls_buffer_t ptlslogbuf;                                                                                                  \
        ptls_buffer_init(&ptlslogbuf, smallbuf, sizeof(smallbuf));                                                                 \
        PTLS_LOG__DO_PUSH_SAFESTR("{\"module\":\"" PTLS_TO_STR(module) "\",\"type\":\"" PTLS_TO_STR(type) "\"");                   \
        do {                                                                                                                       \
            block                                                                                                                  \
        } while (0);                                                                                                               \
        PTLS_LOG__DO_PUSH_SAFESTR("}\n");                                                                                          \
        if (!ptlslog_skip)                                                                                                         \
            ptls_log__do_write(&ptlslogbuf);                                                                                       \
        ptls_buffer_dispose(&ptlslogbuf);                                                                                          \
    } while (0)

#define PTLS_LOG(module, type, block)                                                                                              \
    do {                                                                                                                           \
        if (!ptls_log.is_active)                                                                                                   \
            break;                                                                                                                 \
        PTLS_LOG__DO_LOG((module), (type), (block));                                                                               \
    } while (0)

#define PTLS_LOG_CONN(type, tls, block)                                                                                            \
    do {                                                                                                                           \
        ptls_t *_tls = (tls);                                                                                                      \
        if (!ptls_log.is_active || ptls_skip_tracing(_tls))                                                                        \
            break;                                                                                                                 \
        PTLS_LOG__DO_LOG(picotls, type, {                                                                                          \
            PTLS_LOG_ELEMENT_PTR(tls, _tls);                                                                                       \
            do {                                                                                                                   \
                block                                                                                                              \
            } while (0);                                                                                                           \
        });                                                                                                                        \
    } while (0)

#define PTLS_LOG_ELEMENT_SAFESTR(name, value)                                                                                      \
    do {                                                                                                                           \
        PTLS_LOG__DO_PUSH_SAFESTR(",\"" PTLS_TO_STR(name) "\":\"");                                                                \
        PTLS_LOG__DO_PUSH_SAFESTR(value);                                                                                          \
        PTLS_LOG__DO_PUSH_SAFESTR("\"");                                                                                           \
    } while (0)
#define PTLS_LOG_ELEMENT_UNSAFESTR(name, value, value_len)                                                                         \
    do {                                                                                                                           \
        PTLS_LOG__DO_PUSH_SAFESTR(",\"" PTLS_TO_STR(name) "\":\"");                                                                \
        PTLS_LOG__DO_PUSH_UNSAFESTR(value, value_len);                                                                             \
        PTLS_LOG__DO_PUSH_SAFESTR("\"");                                                                                           \
    } while (0)
#define PTLS_LOG_ELEMENT_HEXDUMP(name, value, value_len)                                                                           \
    do {                                                                                                                           \
        PTLS_LOG__DO_PUSH_SAFESTR(",\"" PTLS_TO_STR(name) "\":\"");                                                                \
        PTLS_LOG__DO_PUSH_HEXDUMP(value, value_len);                                                                               \
        PTLS_LOG__DO_PUSH_SAFESTR("\"");                                                                                           \
    } while (0)
#define PTLS_LOG_ELEMENT_PTR(name, value) PTLS_LOG_ELEMENT_UNSIGNED(name, (uint64_t)(value))
#define PTLS_LOG_ELEMENT_SIGNED(name, value)                                                                                       \
    do {                                                                                                                           \
        PTLS_LOG__DO_PUSH_SAFESTR(",\"" PTLS_TO_STR(name) "\":");                                                                  \
        PTLS_LOG__DO_PUSH_SIGNED(value);                                                                                           \
    } while (0)
#define PTLS_LOG_ELEMENT__DO_UNSIGNED(name, suffix, value)                                                                         \
    do {                                                                                                                           \
        PTLS_LOG__DO_PUSH_SAFESTR(",\"" PTLS_TO_STR(name) suffix "\":");                                                           \
        PTLS_LOG__DO_PUSH_UNSIGNED(value);                                                                                         \
    } while (0)
#define PTLS_LOG_ELEMENT_UNSIGNED(name, value) PTLS_LOG_ELEMENT__DO_UNSIGNED(name, "", value)
#define PTLS_LOG_ELEMENT_BOOL(name, value)                                                                                         \
    do {                                                                                                                           \
        PTLS_LOG__DO_PUSH_SAFESTR(",\"" PTLS_TO_STR(name) "\":");                                                                  \
        PTLS_LOG__DO_PUSH_SAFESTR(value ? "true" : "false");                                                                       \
    } while (0)

#define PTLS_LOG_APPDATA_ELEMENT_UNSAFESTR(name, value, value_len)                                                                 \
    do {                                                                                                                           \
        size_t _len = (value_len);                                                                                                 \
        if (ptls_log.include_appdata)                                                                                              \
            PTLS_LOG_ELEMENT_UNSAFESTR(name, value, _len);                                                                         \
        PTLS_LOG_ELEMENT__DO_UNSIGNED(name, "_len", _len);                                                                         \
    } while (0)
#define PTLS_LOG_APPDATA_ELEMENT_HEXDUMP(name, value, value_len)                                                                   \
    do {                                                                                                                           \
        size_t _len = (value_len);                                                                                                 \
        if (ptls_log.include_appdata)                                                                                              \
            PTLS_LOG_ELEMENT_HEXDUMP(name, value, _len);                                                                           \
        PTLS_LOG_ELEMENT__DO_UNSIGNED(name, "_len", _len);                                                                         \
    } while (0)

#define PTLS_LOG__DO_PUSH_SAFESTR(v)                                                                                               \
    do {                                                                                                                           \
        if (PTLS_UNLIKELY(!ptlslog_skip && !ptls_log__do_push_safestr(&ptlslogbuf, (v))))                                          \
            ptlslog_skip = 1;                                                                                                      \
    } while (0)
#define PTLS_LOG__DO_PUSH_UNSAFESTR(v, l)                                                                                          \
    do {                                                                                                                           \
        if (PTLS_UNLIKELY(!ptlslog_skip && !ptls_log__do_push_unsafestr(&ptlslogbuf, (v), (l))))                                   \
            ptlslog_skip = 1;                                                                                                      \
    } while (0)
#define PTLS_LOG__DO_PUSH_HEXDUMP(v, l)                                                                                            \
    do {                                                                                                                           \
        if (PTLS_UNLIKELY(!ptlslog_skip && !ptls_log__do_push_hexdump(&ptlslogbuf, (v), (l))))                                     \
            ptlslog_skip = 1;                                                                                                      \
    } while (0)
#define PTLS_LOG__DO_PUSH_SIGNED(v)                                                                                                \
    do {                                                                                                                           \
        if (PTLS_UNLIKELY(!ptlslog_skip)) {                                                                                        \
            if (sizeof(v) <= sizeof(int32_t)) {                                                                                    \
                if (PTLS_UNLIKELY(!ptls_log__do_push_signed32(&ptlslogbuf, (v))))                                                  \
                    ptlslog_skip = 1;                                                                                              \
            } else {                                                                                                               \
                if (PTLS_UNLIKELY(!ptls_log__do_push_signed64(&ptlslogbuf, (v))))                                                  \
                    ptlslog_skip = 1;                                                                                              \
            }                                                                                                                      \
        }                                                                                                                          \
    } while (0)
#define PTLS_LOG__DO_PUSH_UNSIGNED(v)                                                                                              \
    do {                                                                                                                           \
        if (PTLS_UNLIKELY(!ptlslog_skip)) {                                                                                        \
            if (sizeof(v) <= sizeof(uint32_t)) {                                                                                   \
                if (PTLS_UNLIKELY(!ptls_log__do_push_unsigned32(&ptlslogbuf, (uint32_t)(v))))                                      \
                    ptlslog_skip = 1;                                                                                              \
            } else {                                                                                                               \
                if (PTLS_UNLIKELY(!ptls_log__do_push_unsigned64(&ptlslogbuf, (v))))                                                \
                    ptlslog_skip = 1;                                                                                              \
            }                                                                                                                      \
        }                                                                                                                          \
    } while (0)

/**
 * User API is exposed only when logging is supported by the platform.
 */
typedef struct st_ptls_log_t {
    unsigned is_active : 1;
    unsigned include_appdata : 1;
} ptls_log_t;

#if PTLS_HAVE_LOG
extern volatile ptls_log_t ptls_log;
/**
 * Returns the number of log events that were unable to be emitted.
 */
size_t ptls_log_num_lost(void);
/**
 * Registers an fd to the logger. A registered fd is automatically closed and removed if it is invalidated.
 */
int ptls_log_add_fd(int fd);
#else
static const ptls_log_t ptls_log = {0};
#endif

static int ptls_log__do_push_safestr(ptls_buffer_t *buf, const char *s);
int ptls_log__do_push_unsafestr(ptls_buffer_t *buf, const char *s, size_t l);
int ptls_log__do_push_hexdump(ptls_buffer_t *buf, const void *s, size_t l);
int ptls_log__do_pushv(ptls_buffer_t *buf, const void *p, size_t l);
int ptls_log__do_push_signed32(ptls_buffer_t *buf, int32_t v);
int ptls_log__do_push_signed64(ptls_buffer_t *buf, int64_t v);
int ptls_log__do_push_unsigned32(ptls_buffer_t *buf, uint32_t v);
int ptls_log__do_push_unsigned64(ptls_buffer_t *buf, uint64_t v);
void ptls_log__do_write(const ptls_buffer_t *buf);

/**
 * create a client object to handle new TLS connection
 */
ptls_t *ptls_client_new(ptls_context_t *ctx);
/**
 * create a server object to handle new TLS connection
 */
ptls_t *ptls_server_new(ptls_context_t *ctx);
/**
 * creates an object handle new TLS connection
 */
static ptls_t *ptls_new(ptls_context_t *ctx, int is_server);
/**
 * creates TLS 1.2 record layer for post-handshake communication
 */
int ptls_build_tls12_export_params(ptls_context_t *ctx, ptls_buffer_t *output, int is_server, int session_reused,
                                   ptls_cipher_suite_t *cipher, const void *master_secret, const void *hello_randoms,
                                   uint64_t next_send_record_iv, const char *server_name, ptls_iovec_t negotiated_protocol);
/**
 * store the parameters of a post-handshake TLS connection so that it can be reconstructed later
 */
int ptls_export(ptls_t *tls, ptls_buffer_t *output);
/**
 * create a post-handshake TLS connection object using given parameters
 */
int ptls_import(ptls_context_t *ctx, ptls_t **tls, ptls_iovec_t params);
/**
 * releases all resources associated to the object
 */
void ptls_free(ptls_t *tls);
/**
 * returns address of the crypto callbacks that the connection is using
 */
ptls_context_t *ptls_get_context(ptls_t *tls);
/**
 * updates the context of a connection. Can be called from `on_client_hello` callback.
 */
void ptls_set_context(ptls_t *tls, ptls_context_t *ctx);
/**
 * get the signature context
 */
ptls_async_job_t *ptls_get_async_job(ptls_t *tls);
/**
 * returns the client-random
 */
ptls_iovec_t ptls_get_client_random(ptls_t *tls);
/**
 * returns the cipher-suite being used
 */
ptls_cipher_suite_t *ptls_get_cipher(ptls_t *tls);
/**
 * returns a supported cipher-suite given an id
 */
ptls_cipher_suite_t *ptls_find_cipher_suite(ptls_cipher_suite_t **cipher_suites, uint16_t id);
/**
 * Returns protocol version (e.g., 0x0303 for TLS 1.2, 0x0304 for TLS 1.3). The result may be unstable prior to handshake
 * completion.
 */
uint16_t ptls_get_protocol_version(ptls_t *tls);
/**
 * Returns current state of traffic keys. The cipher-suite being used, as well as the length of the traffic keys, can be obtained
 * via `ptls_get_cipher`.
 * TODO: Even in case of offloading just the TX side, there should be API for handling key updates, sending Close aleart.
 */
int ptls_get_traffic_keys(ptls_t *tls, int is_enc, uint8_t *key, uint8_t *iv, uint64_t *seq);
/**
 * returns the server-name (NULL if SNI is not used or failed to negotiate)
 */
const char *ptls_get_server_name(ptls_t *tls);
/**
 * sets the server-name associated to the TLS connection. If server_name_len is zero, then strlen(server_name) is called to
 * determine the length of the name.
 * On the client-side, the value is used for certificate validation. The value will be also sent as an SNI extension, if it looks
 * like a DNS name.
 * On the server-side, it can be called from on_client_hello to indicate the acceptance of the SNI extension to the client.
 */
int ptls_set_server_name(ptls_t *tls, const char *server_name, size_t server_name_len);
/**
 * returns the negotiated protocol (or NULL)
 */
const char *ptls_get_negotiated_protocol(ptls_t *tls);
/**
 * sets the negotiated protocol. If protocol_len is zero, strlen(protocol) is called to determine the length of the protocol name.
 */
int ptls_set_negotiated_protocol(ptls_t *tls, const char *protocol, size_t protocol_len);
/**
 * returns if the handshake has been completed
 */
int ptls_handshake_is_complete(ptls_t *tls);
/**
 * returns if a PSK (or PSK-DHE) handshake was performed
 */
int ptls_is_psk_handshake(ptls_t *tls);
/**
 * return if a ECH handshake was performed, as well as optionally the kem and cipher-suite being used
 */
int ptls_is_ech_handshake(ptls_t *tls, uint8_t *config_id, ptls_hpke_kem_t **kem, ptls_hpke_cipher_suite_t **cipher);
/**
 * returns a pointer to user data pointer (client is reponsible for freeing the associated data prior to calling ptls_free)
 */
void **ptls_get_data_ptr(ptls_t *tls);
/**
 *
 */
int ptls_skip_tracing(ptls_t *tls);
/**
 *
 */
void ptls_set_skip_tracing(ptls_t *tls, int skip_tracing);
/**
 * proceeds with the handshake, optionally taking some input from peer. The function returns zero in case the handshake completed
 * successfully. PTLS_ERROR_IN_PROGRESS is returned in case the handshake is incomplete. Otherwise, an error value is returned. The
 * contents of sendbuf should be sent to the client, regardless of whether if an error is returned. inlen is an argument used for
 * both input and output. As an input, the arguments takes the size of the data available as input. Upon return the value is updated
 * to the number of bytes consumed by the handshake. In case the returned value is PTLS_ERROR_IN_PROGRESS there is a guarantee that
 * all the input are consumed (i.e. the value of inlen does not change).
 */
int ptls_handshake(ptls_t *tls, ptls_buffer_t *sendbuf, const void *input, size_t *inlen, ptls_handshake_properties_t *args);
/**
 * decrypts the first record within given buffer
 */
int ptls_receive(ptls_t *tls, ptls_buffer_t *plaintextbuf, const void *input, size_t *len);
/**
 * encrypts given buffer into multiple TLS records
 */
int ptls_send(ptls_t *tls, ptls_buffer_t *sendbuf, const void *input, size_t inlen);
/**
 * updates the send traffic key (as well as asks the peer to update)
 */
int ptls_update_key(ptls_t *tls, int request_update);
/**
 * Returns if the context is a server context.
 */
int ptls_is_server(ptls_t *tls);
/**
 * returns per-record overhead
 */
size_t ptls_get_record_overhead(ptls_t *tls);
/**
 * sends an alert
 */
int ptls_send_alert(ptls_t *tls, ptls_buffer_t *sendbuf, uint8_t level, uint8_t description);
/**
 *
 */
int ptls_export_secret(ptls_t *tls, void *output, size_t outlen, const char *label, ptls_iovec_t context_value, int is_early);
/**
 * build the body of a Certificate message. Can be called with tls set to NULL in order to create a precompressed message.
 */
int ptls_build_certificate_message(ptls_buffer_t *buf, ptls_iovec_t request_context, ptls_iovec_t *certificates,
                                   size_t num_certificates, ptls_iovec_t ocsp_status);
/**
 *
 */
int ptls_calc_hash(ptls_hash_algorithm_t *algo, void *output, const void *src, size_t len);
/**
 *
 */
ptls_hash_context_t *ptls_hmac_create(ptls_hash_algorithm_t *algo, const void *key, size_t key_size);
/**
 *
 */
int ptls_hkdf_extract(ptls_hash_algorithm_t *hash, void *output, ptls_iovec_t salt, ptls_iovec_t ikm);
/**
 *
 */
int ptls_hkdf_expand(ptls_hash_algorithm_t *hash, void *output, size_t outlen, ptls_iovec_t prk, ptls_iovec_t info);
/**
 *
 */
int ptls_hkdf_expand_label(ptls_hash_algorithm_t *algo, void *output, size_t outlen, ptls_iovec_t secret, const char *label,
                           ptls_iovec_t hash_value, const char *label_prefix);
/**
 * The expansion function of TLS 1.2 defined in RFC 5426 section 5. When `label` is NULL, acts as P_<hash>, or if non-NULL, as PRF.
 */
int ptls_tls12_phash(ptls_hash_algorithm_t *algo, void *output, size_t outlen, ptls_iovec_t secret, const char *label,
                     ptls_iovec_t seed);
/**
 * instantiates a symmetric cipher
 */
ptls_cipher_context_t *ptls_cipher_new(ptls_cipher_algorithm_t *algo, int is_enc, const void *key);
/**
 * destroys a symmetric cipher
 */
void ptls_cipher_free(ptls_cipher_context_t *ctx);
/**
 * initializes the IV; this function must be called prior to calling ptls_cipher_encrypt
 */
static void ptls_cipher_init(ptls_cipher_context_t *ctx, const void *iv);
/**
 * Encrypts given text. The function must be used in a way that the output length would be equal to the input length. For example,
 * when using a block cipher in ECB mode, `len` must be a multiple of the block size when using a block cipher. The length can be
 * of any value when using a stream cipher or a block cipher in CTR mode.
 */
static void ptls_cipher_encrypt(ptls_cipher_context_t *ctx, void *output, const void *input, size_t len);
/**
 * instantiates an AEAD cipher given a secret, which is expanded using hkdf to a set of key and iv
 * @param aead
 * @param hash
 * @param is_enc 1 if creating a context for encryption, 0 if creating a context for decryption
 * @param secret the secret. The size must be the digest length of the hash algorithm
 * @return pointer to an AEAD context if successful, otherwise NULL
 */
ptls_aead_context_t *ptls_aead_new(ptls_aead_algorithm_t *aead, ptls_hash_algorithm_t *hash, int is_enc, const void *secret,
                                   const char *label_prefix);
/**
 * instantiates an AEAD cipher given key and iv
 * @param aead
 * @param is_enc 1 if creating a context for encryption, 0 if creating a context for decryption
 * @return pointer to an AEAD context if successful, otherwise NULL
 */
ptls_aead_context_t *ptls_aead_new_direct(ptls_aead_algorithm_t *aead, int is_enc, const void *key, const void *iv);
/**
 * destroys an AEAD cipher context
 */
void ptls_aead_free(ptls_aead_context_t *ctx);
/**
 * Permutes the static IV by applying given bytes using bit-wise XOR. This API can be used for supplying nonces longer than 64-
 * bits.
 */
void ptls_aead_xor_iv(ptls_aead_context_t *ctx, const void *bytes, size_t len);
static void ptls_aead_get_iv(ptls_aead_context_t *ctx, void *iv);
static void ptls_aead_set_iv(ptls_aead_context_t *ctx, const void *iv);
/**
 * Encrypts one AEAD block, given input and output vectors.
 */
static size_t ptls_aead_encrypt(ptls_aead_context_t *ctx, void *output, const void *input, size_t inlen, uint64_t seq,
                                const void *aad, size_t aadlen);
/**
 * Encrypts one AEAD block, as well as one block of ECB (for QUIC / DTLS packet number encryption). Depending on the AEAD engine
 * being used, the two operations might run simultaneously.
 */
static void ptls_aead_encrypt_s(ptls_aead_context_t *ctx, void *output, const void *input, size_t inlen, uint64_t seq,
                                const void *aad, size_t aadlen, ptls_aead_supplementary_encryption_t *supp);
/**
 * Encrypts one AEAD block, given a vector of vectors.
 */
static void ptls_aead_encrypt_v(ptls_aead_context_t *ctx, void *output, ptls_iovec_t *input, size_t incnt, uint64_t seq,
                                const void *aad, size_t aadlen);
/**
 * Obsolete; new applications should use one of: `ptls_aead_encrypt`, `ptls_aead_encrypt_s`, `ptls_aead_encrypt_v`.
 */
static void ptls_aead_encrypt_init(ptls_aead_context_t *ctx, uint64_t seq, const void *aad, size_t aadlen);
/**
 * Obsolete; see `ptls_aead_encrypt_init`.
 */
static size_t ptls_aead_encrypt_update(ptls_aead_context_t *ctx, void *output, const void *input, size_t inlen);
/**
 * Obsolete; see `ptls_aead_encrypt_init`.
 */
static size_t ptls_aead_encrypt_final(ptls_aead_context_t *ctx, void *output);
/**
 * decrypts an AEAD record
 * @return number of bytes emitted to output if successful, or SIZE_MAX if the input is invalid (e.g. broken MAC)
 */
static size_t ptls_aead_decrypt(ptls_aead_context_t *ctx, void *output, const void *input, size_t inlen, uint64_t seq,
                                const void *aad, size_t aadlen);
/**
 * Return the current read epoch (i.e., that of the message being received or to be)
 */
size_t ptls_get_read_epoch(ptls_t *tls);
/**
 * Runs the handshake by dealing directly with handshake messages. Callers MUST delay supplying input to this function until the
 * epoch of the input becomes equal to the value returned by `ptls_get_read_epoch()`.
 * @param tls            the TLS context
 * @param sendbuf        buffer to which the output will be written
 * @param epoch_offsets  start and end offset of the messages in each epoch. For example, when the server emits ServerHello between
 *                       offset 0 and 38, the following handshake messages between offset 39 and 348, and a post-handshake message
 *                       between 349 and 451, epoch_offsets will be {0,39,39,349,452} and the length of the sendbuf will be 452.
 *                       This argument is an I/O argument. Applications can either reset sendbuf to empty and epoch_offsets and to
 *                       all zero every time they invoke the function, or retain the values until the handshake completes so that
 *                       data will be appended to sendbuf and epoch_offsets will be adjusted.
 * @param in_epoch       epoch of the input
 * @param input          input bytes (must be NULL when starting the handshake on the client side)
 * @param inlen          length of the input
 * @param properties     properties specific to the running handshake
 * @return same as `ptls_handshake`
 */
int ptls_handle_message(ptls_t *tls, ptls_buffer_t *sendbuf, size_t epoch_offsets[5], size_t in_epoch, const void *input,
                        size_t inlen, ptls_handshake_properties_t *properties);
int ptls_client_handle_message(ptls_t *tls, ptls_buffer_t *sendbuf, size_t epoch_offsets[5], size_t in_epoch, const void *input,
                               size_t inlen, ptls_handshake_properties_t *properties);
int ptls_server_handle_message(ptls_t *tls, ptls_buffer_t *sendbuf, size_t epoch_offsets[5], size_t in_epoch, const void *input,
                               size_t inlen, ptls_handshake_properties_t *properties);
/**
 * internal
 */
void ptls_aead__build_iv(ptls_aead_algorithm_t *algo, uint8_t *iv, const uint8_t *static_iv, uint64_t seq);
/**
 *
 */
static void ptls_aead__do_encrypt(ptls_aead_context_t *ctx, void *output, const void *input, size_t inlen, uint64_t seq,
                                  const void *aad, size_t aadlen, ptls_aead_supplementary_encryption_t *supp);
/**
 *
 */
static void ptls_aead__do_encrypt_v(ptls_aead_context_t *ctx, void *_output, ptls_iovec_t *input, size_t incnt, uint64_t seq,
                                    const void *aad, size_t aadlen);
/**
 * internal
 */
void ptls__key_schedule_update_hash(ptls_key_schedule_t *sched, const uint8_t *msg, size_t msglen, int use_outer);
/**
 * clears memory
 */
extern void (*volatile ptls_clear_memory)(void *p, size_t len);
/**
 * constant-time memcmp
 */
extern int (*volatile ptls_mem_equal)(const void *x, const void *y, size_t len);
/**
 * checks if a server name is an IP address.
 */
int ptls_server_name_is_ipaddr(const char *name);
/**
 * encodes one ECH Config
 */
int ptls_ech_encode_config(ptls_buffer_t *buf, uint8_t config_id, ptls_hpke_kem_t *kem, ptls_iovec_t public_key,
                           ptls_hpke_cipher_suite_t **ciphers, uint8_t max_name_length, const char *public_name);
/**
 * loads a certificate chain to ptls_context_t::certificates. `certificate.list` and each element of the list is allocated by
 * malloc.  It is the responsibility of the user to free them when discarding the TLS context.
 */
int ptls_load_certificates(ptls_context_t *ctx, char const *cert_pem_file);
/**
 * SetupBaseS function of RFC 9180. Given `kem`, `algo`, `info`, and receiver's public key, returns an ephemeral public key and an
 * AEAD context used for encrypting data.
 */
int ptls_hpke_setup_base_s(ptls_hpke_kem_t *kem, ptls_hpke_cipher_suite_t *cipher, ptls_iovec_t *pk_s, ptls_aead_context_t **ctx,
                           ptls_iovec_t pk_r, ptls_iovec_t info);
/**
 * SetupBaseR function of RFC 9180. Given `kem`, `algo`, `info`, receiver's private key (`keyex`), and the esnder's public key,
 * returns the AEAD context to be used for decrypting data.
 */
int ptls_hpke_setup_base_r(ptls_hpke_kem_t *kem, ptls_hpke_cipher_suite_t *cipher, ptls_key_exchange_context_t *keyex,
                           ptls_aead_context_t **ctx, ptls_iovec_t pk_s, ptls_iovec_t info);
/**
 *
 */
char *ptls_hexdump(char *dst, const void *src, size_t len);
/**
 * Builds a JSON-safe string without double quotes. Supplied buffer MUST be at least 6x + 1 bytes larger than the input.
 */
char *ptls_jsonescape(char *buf, const char *s, size_t len);
/**
 * the default get_time callback
 */
extern ptls_get_time_t ptls_get_time;
/**
 * default hash clone function that calls memcpy
 */
static void ptls_hash_clone_memcpy(void *dst, const void *src, size_t size);
#if defined(PICOTLS_USE_DTRACE) && PICOTLS_USE_DTRACE
/**
 *
 */
extern PTLS_THREADLOCAL unsigned ptls_default_skip_tracing;
#else
#define ptls_default_skip_tracing 0
#endif

/* inline functions */

inline int ptls_log__do_push_safestr(ptls_buffer_t *buf, const char *s)
{
    return ptls_log__do_pushv(buf, s, strlen(s));
}

inline ptls_t *ptls_new(ptls_context_t *ctx, int is_server)
{
    return is_server ? ptls_server_new(ctx) : ptls_client_new(ctx);
}

inline ptls_iovec_t ptls_iovec_init(const void *p, size_t len)
{
    /* avoid the "return (ptls_iovec_t){(uint8_t *)p, len};" construct because it requires C99
     * and triggers a warning "C4204: nonstandard extension used: non-constant aggregate initializer"
     * in Visual Studio */
    ptls_iovec_t r;
    r.base = (uint8_t *)p;
    r.len = len;
    return r;
}

inline void ptls_buffer_init(ptls_buffer_t *buf, void *smallbuf, size_t smallbuf_size)
{
    assert(smallbuf != NULL);
    buf->base = (uint8_t *)smallbuf;
    buf->off = 0;
    buf->capacity = smallbuf_size;
    buf->is_allocated = 0;
    buf->align_bits = 0;
}

inline void ptls_buffer_dispose(ptls_buffer_t *buf)
{
    ptls_buffer__release_memory(buf);
    *buf = (ptls_buffer_t){NULL, 0, 0, 0, 0};
}

inline uint8_t *ptls_encode_quicint(uint8_t *p, uint64_t v)
{
    if (PTLS_UNLIKELY(v > 63)) {
        if (PTLS_UNLIKELY(v > 16383)) {
            unsigned sb;
            if (PTLS_UNLIKELY(v > 1073741823)) {
                assert(v <= 4611686018427387903);
                *p++ = 0xc0 | (uint8_t)(v >> 56);
                sb = 6 * 8;
            } else {
                *p++ = 0x80 | (uint8_t)(v >> 24);
                sb = 2 * 8;
            }
            do {
                *p++ = (uint8_t)(v >> sb);
            } while ((sb -= 8) != 0);
        } else {
            *p++ = 0x40 | (uint8_t)((uint16_t)v >> 8);
        }
    }
    *p++ = (uint8_t)v;
    return p;
}

inline void ptls_cipher_init(ptls_cipher_context_t *ctx, const void *iv)
{
    ctx->do_init(ctx, iv);
}

inline void ptls_cipher_encrypt(ptls_cipher_context_t *ctx, void *output, const void *input, size_t len)
{
    ctx->do_transform(ctx, output, input, len);
}

inline void ptls_aead_get_iv(ptls_aead_context_t *ctx, void *iv)
{
    ctx->do_get_iv(ctx, iv);
}

inline void ptls_aead_set_iv(ptls_aead_context_t *ctx, const void *iv)
{
    ctx->do_set_iv(ctx, iv);
}

inline size_t ptls_aead_encrypt(ptls_aead_context_t *ctx, void *output, const void *input, size_t inlen, uint64_t seq,
                                const void *aad, size_t aadlen)
{
    ctx->do_encrypt(ctx, output, input, inlen, seq, aad, aadlen, NULL);
    return inlen + ctx->algo->tag_size;
}

inline void ptls_aead_encrypt_s(ptls_aead_context_t *ctx, void *output, const void *input, size_t inlen, uint64_t seq,
                                const void *aad, size_t aadlen, ptls_aead_supplementary_encryption_t *supp)
{
    ctx->do_encrypt(ctx, output, input, inlen, seq, aad, aadlen, supp);
}

inline void ptls_aead_encrypt_v(ptls_aead_context_t *ctx, void *output, ptls_iovec_t *input, size_t incnt, uint64_t seq,
                                const void *aad, size_t aadlen)
{
    ctx->do_encrypt_v(ctx, output, input, incnt, seq, aad, aadlen);
}

inline void ptls_aead_encrypt_init(ptls_aead_context_t *ctx, uint64_t seq, const void *aad, size_t aadlen)
{
    ctx->do_encrypt_init(ctx, seq, aad, aadlen);
}

inline size_t ptls_aead_encrypt_update(ptls_aead_context_t *ctx, void *output, const void *input, size_t inlen)
{
    return ctx->do_encrypt_update(ctx, output, input, inlen);
}

inline size_t ptls_aead_encrypt_final(ptls_aead_context_t *ctx, void *output)
{
    return ctx->do_encrypt_final(ctx, output);
}

inline void ptls_aead__do_encrypt(ptls_aead_context_t *ctx, void *output, const void *input, size_t inlen, uint64_t seq,
                                  const void *aad, size_t aadlen, ptls_aead_supplementary_encryption_t *supp)
{
    ptls_iovec_t invec = ptls_iovec_init(input, inlen);
    ctx->do_encrypt_v(ctx, output, &invec, 1, seq, aad, aadlen);

    if (supp != NULL) {
        ptls_cipher_init(supp->ctx, supp->input);
        memset(supp->output, 0, sizeof(supp->output));
        ptls_cipher_encrypt(supp->ctx, supp->output, supp->output, sizeof(supp->output));
    }
}

inline void ptls_aead__do_encrypt_v(ptls_aead_context_t *ctx, void *_output, ptls_iovec_t *input, size_t incnt, uint64_t seq,
                                    const void *aad, size_t aadlen)
{
    uint8_t *output = (uint8_t *)_output;

    ctx->do_encrypt_init(ctx, seq, aad, aadlen);
    for (size_t i = 0; i < incnt; ++i)
        output += ctx->do_encrypt_update(ctx, output, input[i].base, input[i].len);
    ctx->do_encrypt_final(ctx, output);
}

inline size_t ptls_aead_decrypt(ptls_aead_context_t *ctx, void *output, const void *input, size_t inlen, uint64_t seq,
                                const void *aad, size_t aadlen)
{
    return ctx->do_decrypt(ctx, output, input, inlen, seq, aad, aadlen);
}

inline void ptls_hash_clone_memcpy(void *dst, const void *src, size_t size)
{
    memcpy(dst, src, size);
}

#define ptls_define_hash(name, ctx_type, init_func, update_func, final_func)                                                       \
    ptls_define_hash6(name, ctx_type, init_func, update_func, final_func, ptls_hash_clone_memcpy)
#define ptls_define_hash6(name, ctx_type, init_func, update_func, final_func, clone_func)                                          \
                                                                                                                                   \
    struct name##_context_t {                                                                                                      \
        ptls_hash_context_t super;                                                                                                 \
        ctx_type ctx;                                                                                                              \
    };                                                                                                                             \
                                                                                                                                   \
    static void name##_update(ptls_hash_context_t *_ctx, const void *src, size_t len)                                              \
    {                                                                                                                              \
        struct name##_context_t *ctx = (struct name##_context_t *)_ctx;                                                            \
        update_func(&ctx->ctx, src, len);                                                                                          \
    }                                                                                                                              \
                                                                                                                                   \
    static void name##_final(ptls_hash_context_t *_ctx, void *md, ptls_hash_final_mode_t mode)                                     \
    {                                                                                                                              \
        struct name##_context_t *ctx = (struct name##_context_t *)_ctx;                                                            \
        if (mode == PTLS_HASH_FINAL_MODE_SNAPSHOT) {                                                                               \
            ctx_type copy = ctx->ctx;                                                                                              \
            final_func(&copy, md);                                                                                                 \
            ptls_clear_memory(&copy, sizeof(copy));                                                                                \
            return;                                                                                                                \
        }                                                                                                                          \
        if (md != NULL)                                                                                                            \
            final_func(&ctx->ctx, md);                                                                                             \
        switch (mode) {                                                                                                            \
        case PTLS_HASH_FINAL_MODE_FREE:                                                                                            \
            ptls_clear_memory(&ctx->ctx, sizeof(ctx->ctx));                                                                        \
            free(ctx);                                                                                                             \
            break;                                                                                                                 \
        case PTLS_HASH_FINAL_MODE_RESET:                                                                                           \
            init_func(&ctx->ctx);                                                                                                  \
            break;                                                                                                                 \
        default:                                                                                                                   \
            assert(!"FIXME");                                                                                                      \
            break;                                                                                                                 \
        }                                                                                                                          \
    }                                                                                                                              \
                                                                                                                                   \
    static ptls_hash_context_t *name##_clone(ptls_hash_context_t *_src)                                                            \
    {                                                                                                                              \
        struct name##_context_t *dst, *src = (struct name##_context_t *)_src;                                                      \
        if ((dst = malloc(sizeof(*dst))) == NULL)                                                                                  \
            return NULL;                                                                                                           \
        dst->super = src->super;                                                                                                   \
        clone_func(&dst->ctx, &src->ctx, sizeof(dst->ctx));                                                                        \
        return &dst->super;                                                                                                        \
    }                                                                                                                              \
                                                                                                                                   \
    static ptls_hash_context_t *name##_create(void)                                                                                \
    {                                                                                                                              \
        struct name##_context_t *ctx;                                                                                              \
        if ((ctx = malloc(sizeof(*ctx))) == NULL)                                                                                  \
            return NULL;                                                                                                           \
        ctx->super = (ptls_hash_context_t){name##_update, name##_final, name##_clone};                                             \
        init_func(&ctx->ctx);                                                                                                      \
        return &ctx->super;                                                                                                        \
    }

#ifdef __cplusplus
}
#endif

#endif<|MERGE_RESOLUTION|>--- conflicted
+++ resolved
@@ -982,14 +982,13 @@
      */
     ptls_cipher_suite_t **tls12_cipher_suites;
     /**
-<<<<<<< HEAD
      * (optional) session ID Context to segment resumption
      */
     struct {
         uint8_t bytes[PTLS_SHA256_DIGEST_SIZE];
         uint8_t is_set : 1;
     } ticket_context;
-=======
+    /**
      * (optional) list of CAs advertised to clients as supported in the CertificateRequest message; each item must be DNs in DER
      * format. The values are sent to the client only when `ptls_context_t::require_client_authentication` is set to true.
      */
@@ -997,7 +996,6 @@
         const ptls_iovec_t *list;
         size_t count;
     } client_ca_names;
->>>>>>> 6da7ec9a
 };
 
 typedef struct st_ptls_raw_extension_t {
