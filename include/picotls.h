/*
 * Copyright (c) 2016 DeNA Co., Ltd., Kazuho Oku
 *
 * Permission is hereby granted, free of charge, to any person obtaining a copy
 * of this software and associated documentation files (the "Software"), to
 * deal in the Software without restriction, including without limitation the
 * rights to use, copy, modify, merge, publish, distribute, sublicense, and/or
 * sell copies of the Software, and to permit persons to whom the Software is
 * furnished to do so, subject to the following conditions:
 *
 * The above copyright notice and this permission notice shall be included in
 * all copies or substantial portions of the Software.
 *
 * THE SOFTWARE IS PROVIDED "AS IS", WITHOUT WARRANTY OF ANY KIND, EXPRESS OR
 * IMPLIED, INCLUDING BUT NOT LIMITED TO THE WARRANTIES OF MERCHANTABILITY,
 * FITNESS FOR A PARTICULAR PURPOSE AND NONINFRINGEMENT. IN NO EVENT SHALL THE
 * AUTHORS OR COPYRIGHT HOLDERS BE LIABLE FOR ANY CLAIM, DAMAGES OR OTHER
 * LIABILITY, WHETHER IN AN ACTION OF CONTRACT, TORT OR OTHERWISE, ARISING
 * FROM, OUT OF OR IN CONNECTION WITH THE SOFTWARE OR THE USE OR OTHER DEALINGS
 * IN THE SOFTWARE.
 */
#ifndef picotls_h
#define picotls_h

#ifdef __cplusplus
extern "C" {
#endif

#ifdef _WINDOWS
#include "wincompat.h"
#endif

#include <assert.h>
#include <inttypes.h>
#include <string.h>
#include <sys/types.h>

#if __GNUC__ >= 3
#define PTLS_LIKELY(x) __builtin_expect(!!(x), 1)
#define PTLS_UNLIKELY(x) __builtin_expect(!!(x), 0)
#define PTLS_BUILD_ASSERT_EXPR(cond) (sizeof(char[2 * !!(!__builtin_constant_p(cond) || (cond)) - 1]) != 0)
#define PTLS_BUILD_ASSERT(cond) ((void)PTLS_BUILD_ASSERT_EXPR(cond))
#else
#define PTLS_LIKELY(x) (x)
#define PTLS_UNLIKELY(x) (x)
#define PTLS_BUILD_ASSERT(cond) 1
#endif

/* __builtin_types_compatible_p yields incorrect results when older versions of GCC is used; see #303.
 * Clang with Xcode 9.4 or prior is known to not work correctly when a pointer is const-qualified; see
 * https://github.com/h2o/quicly/pull/306#issuecomment-626037269. Older versions of clang upstream works fine, but we do not need
 * best coverage. This macro is for preventing misuse going into the master branch, having it work one of the compilers supported in
 * our CI is enough.
 */
#if ((defined(__clang__) && __clang_major__ >= 10) || __GNUC__ >= 6) && !defined(__cplusplus)
#define PTLS_ASSERT_IS_ARRAY_EXPR(a) PTLS_BUILD_ASSERT_EXPR(__builtin_types_compatible_p(__typeof__(a[0])[], __typeof__(a)))
#else
#define PTLS_ASSERT_IS_ARRAY_EXPR(a) 1
#endif

#define PTLS_ELEMENTSOF(x) (PTLS_ASSERT_IS_ARRAY_EXPR(x) * sizeof(x) / sizeof((x)[0]))

#ifdef _WINDOWS
#define PTLS_THREADLOCAL __declspec(thread)
#else
#define PTLS_THREADLOCAL __thread
#define PTLS_HAVE_LOG 1
#endif

#ifndef PTLS_FUZZ_HANDSHAKE
#define PTLS_FUZZ_HANDSHAKE 0
#endif

#define PTLS_HELLO_RANDOM_SIZE 32

#define PTLS_AES128_KEY_SIZE 16
#define PTLS_AES256_KEY_SIZE 32
#define PTLS_AES_BLOCK_SIZE 16
#define PTLS_AES_IV_SIZE 16
#define PTLS_AESGCM_IV_SIZE 12
#define PTLS_AESGCM_TAG_SIZE 16
#define PTLS_AESGCM_CONFIDENTIALITY_LIMIT 0x2000000            /* 2^25 */
#define PTLS_AESGCM_INTEGRITY_LIMIT UINT64_C(0x40000000000000) /* 2^54 */
#define PTLS_AESCCM_CONFIDENTIALITY_LIMIT 0xB504F3             /* 2^23.5 */
#define PTLS_AESCCM_INTEGRITY_LIMIT 0xB504F3                   /* 2^23.5 */

#define PTLS_CHACHA20_KEY_SIZE 32
#define PTLS_CHACHA20_IV_SIZE 16
#define PTLS_CHACHA20POLY1305_IV_SIZE 12
#define PTLS_CHACHA20POLY1305_TAG_SIZE 16
#define PTLS_CHACHA20POLY1305_CONFIDENTIALITY_LIMIT UINT64_MAX       /* at least 2^64 */
#define PTLS_CHACHA20POLY1305_INTEGRITY_LIMIT UINT64_C(0x1000000000) /* 2^36 */

#define PTLS_BLOWFISH_KEY_SIZE 16
#define PTLS_BLOWFISH_BLOCK_SIZE 8

#define PTLS_SHA256_BLOCK_SIZE 64
#define PTLS_SHA256_DIGEST_SIZE 32

#define PTLS_SHA384_BLOCK_SIZE 128
#define PTLS_SHA384_DIGEST_SIZE 48

#define PTLS_SHA512_BLOCK_SIZE 128
#define PTLS_SHA512_DIGEST_SIZE 64

#define PTLS_MAX_SECRET_SIZE 32
#define PTLS_MAX_IV_SIZE 16
#define PTLS_MAX_DIGEST_SIZE 64

/* versions */
#define PTLS_PROTOCOL_VERSION_TLS12 0x0303
#define PTLS_PROTOCOL_VERSION_TLS13 0x0304

/* cipher-suites */
#define PTLS_CIPHER_SUITE_AES_128_GCM_SHA256 0x1301
#define PTLS_CIPHER_SUITE_NAME_AES_128_GCM_SHA256 "TLS_AES_128_GCM_SHA256"
#define PTLS_CIPHER_SUITE_AES_256_GCM_SHA384 0x1302
#define PTLS_CIPHER_SUITE_NAME_AES_256_GCM_SHA384 "TLS_AES_256_GCM_SHA384"
#define PTLS_CIPHER_SUITE_CHACHA20_POLY1305_SHA256 0x1303
#define PTLS_CIPHER_SUITE_NAME_CHACHA20_POLY1305_SHA256 "TLS_CHACHA20_POLY1305_SHA256"

/* TLS/1.2 cipher-suites that we support (for compatibility, OpenSSL names are used) */
#define PTLS_CIPHER_SUITE_ECDHE_ECDSA_WITH_AES_128_GCM_SHA256 0xc02b
#define PTLS_CIPHER_SUITE_NAME_ECDHE_ECDSA_WITH_AES_128_GCM_SHA256 "ECDHE-ECDSA-AES128-GCM-SHA256"
#define PTLS_CIPHER_SUITE_ECDHE_ECDSA_WITH_AES_256_GCM_SHA384 0xc02c
#define PTLS_CIPHER_SUITE_NAME_ECDHE_ECDSA_WITH_AES_256_GCM_SHA384 "ECDHE-ECDSA-AES256-GCM-SHA384"
#define PTLS_CIPHER_SUITE_ECDHE_RSA_WITH_AES_128_GCM_SHA256 0xc02f
#define PTLS_CIPHER_SUITE_NAME_ECDHE_RSA_WITH_AES_128_GCM_SHA256 "ECDHE-RSA-AES128-GCM-SHA256"
#define PTLS_CIPHER_SUITE_ECDHE_RSA_WITH_AES_256_GCM_SHA384 0xc030
#define PTLS_CIPHER_SUITE_NAME_ECDHE_RSA_WITH_AES_256_GCM_SHA384 "ECDHE-RSA-AES256-GCM-SHA384"
#define PTLS_CIPHER_SUITE_ECDHE_RSA_WITH_CHACHA20_POLY1305_SHA256 0xcca8
#define PTLS_CIPHER_SUITE_NAME_ECDHE_RSA_WITH_CHACHA20_POLY1305_SHA256 "ECDHE-RSA-CHACHA20-POLY1305"
#define PTLS_CIPHER_SUITE_ECDHE_ECDSA_WITH_CHACHA20_POLY1305_SHA256 0xcca9
#define PTLS_CIPHER_SUITE_NAME_ECDHE_ECDSA_WITH_CHACHA20_POLY1305_SHA256 "ECDHE-ECDSA-CHACHA20-POLY1305"

/* negotiated_groups */
#define PTLS_GROUP_SECP256R1 23
#define PTLS_GROUP_NAME_SECP256R1 "scep256r1"
#define PTLS_GROUP_SECP384R1 24
#define PTLS_GROUP_NAME_SECP384R1 "secp384r1"
#define PTLS_GROUP_SECP521R1 25
#define PTLS_GROUP_NAME_SECP521R1 "secp521r1"
#define PTLS_GROUP_X25519 29
#define PTLS_GROUP_NAME_X25519 "x25519"
#define PTLS_GROUP_X448 30
#define PTLS_GROUP_NAME_X448 "x448"

/* signature algorithms */
#define PTLS_SIGNATURE_RSA_PKCS1_SHA1 0x0201
#define PTLS_SIGNATURE_RSA_PKCS1_SHA256 0x0401
#define PTLS_SIGNATURE_ECDSA_SECP256R1_SHA256 0x0403
#define PTLS_SIGNATURE_ECDSA_SECP384R1_SHA384 0x0503
#define PTLS_SIGNATURE_ECDSA_SECP521R1_SHA512 0x0603
#define PTLS_SIGNATURE_RSA_PSS_RSAE_SHA256 0x0804
#define PTLS_SIGNATURE_RSA_PSS_RSAE_SHA384 0x0805
#define PTLS_SIGNATURE_RSA_PSS_RSAE_SHA512 0x0806
#define PTLS_SIGNATURE_ED25519 0x0807

/* HPKE */
#define PTLS_HPKE_MODE_BASE 0
#define PTLS_HPKE_MODE_PSK 1
#define PTLS_HPKE_MODE_AUTH 2
#define PTLS_HPKE_MODE_AUTH_PSK 3
#define PTLS_HPKE_KEM_P256_SHA256 16
#define PTLS_HPKE_KEM_P384_SHA384 17
#define PTLS_HPKE_KEM_X25519_SHA256 32
#define PTLS_HPKE_HKDF_SHA256 1
#define PTLS_HPKE_HKDF_SHA384 2
#define PTLS_HPKE_HKDF_SHA512 3
#define PTLS_HPKE_AEAD_AES_128_GCM 1
#define PTLS_HPKE_AEAD_AES_256_GCM 2
#define PTLS_HPKE_AEAD_CHACHA20POLY1305 3

/* ESNI */
#define PTLS_ESNI_VERSION_DRAFT03 0xff02

#define PTLS_ESNI_RESPONSE_TYPE_ACCEPT 0
#define PTLS_ESNI_RESPONSE_TYPE_RETRY_REQUEST 1

/* error classes and macros */
#define PTLS_ERROR_CLASS_SELF_ALERT 0
#define PTLS_ERROR_CLASS_PEER_ALERT 0x100
#define PTLS_ERROR_CLASS_INTERNAL 0x200

#define PTLS_ERROR_GET_CLASS(e) ((e) & ~0xff)
#define PTLS_ALERT_TO_SELF_ERROR(e) ((e) + PTLS_ERROR_CLASS_SELF_ALERT)
#define PTLS_ALERT_TO_PEER_ERROR(e) ((e) + PTLS_ERROR_CLASS_PEER_ALERT)
#define PTLS_ERROR_TO_ALERT(e) ((e)&0xff)

/* the HKDF prefix */
#define PTLS_HKDF_EXPAND_LABEL_PREFIX "tls13 "

/* alerts */
#define PTLS_ALERT_LEVEL_WARNING 1
#define PTLS_ALERT_LEVEL_FATAL 2

#define PTLS_ALERT_CLOSE_NOTIFY 0
#define PTLS_ALERT_UNEXPECTED_MESSAGE 10
#define PTLS_ALERT_BAD_RECORD_MAC 20
#define PTLS_ALERT_HANDSHAKE_FAILURE 40
#define PTLS_ALERT_BAD_CERTIFICATE 42
#define PTLS_ALERT_UNSUPPORTED_CERTIFICATE 43
#define PTLS_ALERT_CERTIFICATE_REVOKED 44
#define PTLS_ALERT_CERTIFICATE_EXPIRED 45
#define PTLS_ALERT_CERTIFICATE_UNKNOWN 46
#define PTLS_ALERT_ILLEGAL_PARAMETER 47
#define PTLS_ALERT_UNKNOWN_CA 48
#define PTLS_ALERT_ACCESS_DENIED 49
#define PTLS_ALERT_DECODE_ERROR 50
#define PTLS_ALERT_DECRYPT_ERROR 51
#define PTLS_ALERT_PROTOCOL_VERSION 70
#define PTLS_ALERT_INTERNAL_ERROR 80
#define PTLS_ALERT_USER_CANCELED 90
#define PTLS_ALERT_MISSING_EXTENSION 109
#define PTLS_ALERT_UNRECOGNIZED_NAME 112
#define PTLS_ALERT_CERTIFICATE_REQUIRED 116
#define PTLS_ALERT_NO_APPLICATION_PROTOCOL 120

/* TLS 1.2 */
#define PTLS_TLS12_MASTER_SECRET_SIZE 48
#define PTLS_TLS12_AAD_SIZE 13
#define PTLS_TLS12_AESGCM_FIXED_IV_SIZE 4
#define PTLS_TLS12_AESGCM_RECORD_IV_SIZE 8
#define PTLS_TLS12_CHACHAPOLY_FIXED_IV_SIZE 12
#define PTLS_TLS12_CHACHAPOLY_RECORD_IV_SIZE 0

/* internal errors */
#define PTLS_ERROR_NO_MEMORY (PTLS_ERROR_CLASS_INTERNAL + 1)
#define PTLS_ERROR_IN_PROGRESS (PTLS_ERROR_CLASS_INTERNAL + 2)
#define PTLS_ERROR_LIBRARY (PTLS_ERROR_CLASS_INTERNAL + 3)
#define PTLS_ERROR_INCOMPATIBLE_KEY (PTLS_ERROR_CLASS_INTERNAL + 4)
#define PTLS_ERROR_SESSION_NOT_FOUND (PTLS_ERROR_CLASS_INTERNAL + 5)
#define PTLS_ERROR_STATELESS_RETRY (PTLS_ERROR_CLASS_INTERNAL + 6)
#define PTLS_ERROR_NOT_AVAILABLE (PTLS_ERROR_CLASS_INTERNAL + 7)
#define PTLS_ERROR_COMPRESSION_FAILURE (PTLS_ERROR_CLASS_INTERNAL + 8)
#define PTLS_ERROR_ESNI_RETRY (PTLS_ERROR_CLASS_INTERNAL + 8)
#define PTLS_ERROR_REJECT_EARLY_DATA (PTLS_ERROR_CLASS_INTERNAL + 9)
#define PTLS_ERROR_DELEGATE (PTLS_ERROR_CLASS_INTERNAL + 10)

#define PTLS_ERROR_INCORRECT_BASE64 (PTLS_ERROR_CLASS_INTERNAL + 50)
#define PTLS_ERROR_PEM_LABEL_NOT_FOUND (PTLS_ERROR_CLASS_INTERNAL + 51)
#define PTLS_ERROR_BER_INCORRECT_ENCODING (PTLS_ERROR_CLASS_INTERNAL + 52)
#define PTLS_ERROR_BER_MALFORMED_TYPE (PTLS_ERROR_CLASS_INTERNAL + 53)
#define PTLS_ERROR_BER_MALFORMED_LENGTH (PTLS_ERROR_CLASS_INTERNAL + 54)
#define PTLS_ERROR_BER_EXCESSIVE_LENGTH (PTLS_ERROR_CLASS_INTERNAL + 55)
#define PTLS_ERROR_BER_ELEMENT_TOO_SHORT (PTLS_ERROR_CLASS_INTERNAL + 56)
#define PTLS_ERROR_BER_UNEXPECTED_EOC (PTLS_ERROR_CLASS_INTERNAL + 57)
#define PTLS_ERROR_DER_INDEFINITE_LENGTH (PTLS_ERROR_CLASS_INTERNAL + 58)
#define PTLS_ERROR_INCORRECT_ASN1_SYNTAX (PTLS_ERROR_CLASS_INTERNAL + 59)
#define PTLS_ERROR_INCORRECT_PEM_KEY_VERSION (PTLS_ERROR_CLASS_INTERNAL + 60)
#define PTLS_ERROR_INCORRECT_PEM_ECDSA_KEY_VERSION (PTLS_ERROR_CLASS_INTERNAL + 61)
#define PTLS_ERROR_INCORRECT_PEM_ECDSA_CURVE (PTLS_ERROR_CLASS_INTERNAL + 62)
#define PTLS_ERROR_INCORRECT_PEM_ECDSA_KEYSIZE (PTLS_ERROR_CLASS_INTERNAL + 63)
#define PTLS_ERROR_INCORRECT_ASN1_ECDSA_KEY_SYNTAX (PTLS_ERROR_CLASS_INTERNAL + 64)

#define PTLS_HANDSHAKE_TYPE_CLIENT_HELLO 1
#define PTLS_HANDSHAKE_TYPE_SERVER_HELLO 2
#define PTLS_HANDSHAKE_TYPE_NEW_SESSION_TICKET 4
#define PTLS_HANDSHAKE_TYPE_END_OF_EARLY_DATA 5
#define PTLS_HANDSHAKE_TYPE_ENCRYPTED_EXTENSIONS 8
#define PTLS_HANDSHAKE_TYPE_CERTIFICATE 11
#define PTLS_HANDSHAKE_TYPE_CERTIFICATE_REQUEST 13
#define PTLS_HANDSHAKE_TYPE_CERTIFICATE_VERIFY 15
#define PTLS_HANDSHAKE_TYPE_FINISHED 20
#define PTLS_HANDSHAKE_TYPE_KEY_UPDATE 24
#define PTLS_HANDSHAKE_TYPE_COMPRESSED_CERTIFICATE 25
#define PTLS_HANDSHAKE_TYPE_MESSAGE_HASH 254

#define PTLS_CERTIFICATE_TYPE_X509 0
#define PTLS_CERTIFICATE_TYPE_RAW_PUBLIC_KEY 2

#define PTLS_ZERO_DIGEST_SHA256                                                                                                    \
    {                                                                                                                              \
        0xe3, 0xb0, 0xc4, 0x42, 0x98, 0xfc, 0x1c, 0x14, 0x9a, 0xfb, 0xf4, 0xc8, 0x99, 0x6f, 0xb9, 0x24, 0x27, 0xae, 0x41, 0xe4,    \
            0x64, 0x9b, 0x93, 0x4c, 0xa4, 0x95, 0x99, 0x1b, 0x78, 0x52, 0xb8, 0x55                                                 \
    }

#define PTLS_ZERO_DIGEST_SHA384                                                                                                    \
    {                                                                                                                              \
        0x38, 0xb0, 0x60, 0xa7, 0x51, 0xac, 0x96, 0x38, 0x4c, 0xd9, 0x32, 0x7e, 0xb1, 0xb1, 0xe3, 0x6a, 0x21, 0xfd, 0xb7, 0x11,    \
            0x14, 0xbe, 0x07, 0x43, 0x4c, 0x0c, 0xc7, 0xbf, 0x63, 0xf6, 0xe1, 0xda, 0x27, 0x4e, 0xde, 0xbf, 0xe7, 0x6f, 0x65,      \
            0xfb, 0xd5, 0x1a, 0xd2, 0xf1, 0x48, 0x98, 0xb9, 0x5b                                                                   \
    }

#define PTLS_ZERO_DIGEST_SHA512                                                                                                    \
    {                                                                                                                              \
        0xcf, 0x83, 0xe1, 0x35, 0x7e, 0xef, 0xb8, 0xbd, 0xf1, 0x54, 0x28, 0x50, 0xd6, 0x6d, 0x80, 0x07, 0xd6, 0x20, 0xe4, 0x05,    \
            0x0b, 0x57, 0x15, 0xdc, 0x83, 0xf4, 0xa9, 0x21, 0xd3, 0x6c, 0xe9, 0xce, 0x47, 0xd0, 0xd1, 0x3c, 0x5d, 0x85, 0xf2,      \
            0xb0, 0xff, 0x83, 0x18, 0xd2, 0x87, 0x7e, 0xec, 0x2f, 0x63, 0xb9, 0x31, 0xbd, 0x47, 0x41, 0x7a, 0x81, 0xa5, 0x38,      \
            0x32, 0x7a, 0xf9, 0x27, 0xda, 0x3e                                                                                     \
    }

#define PTLS_TO__STR(n) #n
#define PTLS_TO_STR(n) PTLS_TO__STR(n)

typedef struct st_ptls_t ptls_t;
typedef struct st_ptls_context_t ptls_context_t;
typedef struct st_ptls_key_schedule_t ptls_key_schedule_t;

/**
 * represents a sequence of octets
 */
typedef struct st_ptls_iovec_t {
    uint8_t *base;
    size_t len;
} ptls_iovec_t;

/**
 * used for storing output
 */
typedef struct st_ptls_buffer_t {
    uint8_t *base;
    size_t capacity;
    size_t off;
    uint8_t is_allocated; /* boolean */
    uint8_t align_bits;   /* if particular alignment is required, set to log2(alignment); otherwize zero */
} ptls_buffer_t;

/**
 * key exchange context built by ptls_key_exchange_algorithm::create.
 */
typedef struct st_ptls_key_exchange_context_t {
    /**
     * the underlying algorithm
     */
    const struct st_ptls_key_exchange_algorithm_t *algo;
    /**
     * the public key
     */
    ptls_iovec_t pubkey;
    /**
     * If `release` is set, the callee frees resources allocated to the context and set *keyex to NULL
     */
    int (*on_exchange)(struct st_ptls_key_exchange_context_t **keyex, int release, ptls_iovec_t *secret, ptls_iovec_t peerkey);
} ptls_key_exchange_context_t;

/**
 * A key exchange algorithm.
 */
typedef const struct st_ptls_key_exchange_algorithm_t {
    /**
     * ID defined by the TLS specification
     */
    uint16_t id;
    /**
     * creates a context for asynchronous key exchange. The function is called when ClientHello is generated. The on_exchange
     * callback of the created context is called when the client receives ServerHello.
     */
    int (*create)(const struct st_ptls_key_exchange_algorithm_t *algo, ptls_key_exchange_context_t **ctx);
    /**
     * implements synchronous key exchange. Called when receiving a ServerHello.
     */
    int (*exchange)(const struct st_ptls_key_exchange_algorithm_t *algo, ptls_iovec_t *pubkey, ptls_iovec_t *secret,
                    ptls_iovec_t peerkey);
    /**
     * crypto-specific data
     */
    intptr_t data;
    /**
     * Description as defined in the IANA TLS registry
     */
    const char *name;
} ptls_key_exchange_algorithm_t;

/**
 * context of a symmetric cipher
 */
typedef struct st_ptls_cipher_context_t {
    const struct st_ptls_cipher_algorithm_t *algo;
    /* field above this line must not be altered by the crypto binding */
    void (*do_dispose)(struct st_ptls_cipher_context_t *ctx);
    void (*do_init)(struct st_ptls_cipher_context_t *ctx, const void *iv);
    void (*do_transform)(struct st_ptls_cipher_context_t *ctx, void *output, const void *input, size_t len);
} ptls_cipher_context_t;

/**
 * a symmetric cipher
 */
typedef const struct st_ptls_cipher_algorithm_t {
    const char *name;
    size_t key_size;
    size_t block_size;
    size_t iv_size;
    size_t context_size;
    int (*setup_crypto)(ptls_cipher_context_t *ctx, int is_enc, const void *key);
} ptls_cipher_algorithm_t;

typedef struct st_ptls_aead_supplementary_encryption_t {
    ptls_cipher_context_t *ctx;
    const void *input;
    uint8_t output[16];
} ptls_aead_supplementary_encryption_t;

/**
 * AEAD context. AEAD implementations are allowed to stuff data at the end of the struct. The size of the memory allocated for the
 * struct is governed by ptls_aead_algorithm_t::context_size.
 * Ciphers for TLS over TCP MUST implement `do_encrypt`, `do_encrypt_v`, `do_decrypt`. `do_encrypt_init`, `~update`, `~final` are
 * obsolete, and therefore may not be available.
 */
typedef struct st_ptls_aead_context_t {
    const struct st_ptls_aead_algorithm_t *algo;
    /* field above this line must not be altered by the crypto binding */
    void (*dispose_crypto)(struct st_ptls_aead_context_t *ctx);
    void (*do_xor_iv)(struct st_ptls_aead_context_t *ctx, const void *bytes, size_t len);
    void (*do_encrypt_init)(struct st_ptls_aead_context_t *ctx, uint64_t seq, const void *aad, size_t aadlen);
    size_t (*do_encrypt_update)(struct st_ptls_aead_context_t *ctx, void *output, const void *input, size_t inlen);
    size_t (*do_encrypt_final)(struct st_ptls_aead_context_t *ctx, void *output);
    void (*do_encrypt)(struct st_ptls_aead_context_t *ctx, void *output, const void *input, size_t inlen, uint64_t seq,
                       const void *aad, size_t aadlen, ptls_aead_supplementary_encryption_t *supp);
    void (*do_encrypt_v)(struct st_ptls_aead_context_t *ctx, void *output, ptls_iovec_t *input, size_t incnt, uint64_t seq,
                         const void *aad, size_t aadlen);
    size_t (*do_decrypt)(struct st_ptls_aead_context_t *ctx, void *output, const void *input, size_t inlen, uint64_t seq,
                         const void *aad, size_t aadlen);
} ptls_aead_context_t;

/**
 * An AEAD cipher.
 */
typedef const struct st_ptls_aead_algorithm_t {
    /**
     * name (following the convention of `openssl ciphers -v ALL`)
     */
    const char *name;
    /**
     * confidentiality_limit (max records / packets sent before re-key)
     */
    const uint64_t confidentiality_limit;
    /**
     * integrity_limit (max decryption failure records / packets before re-key)
     */
    const uint64_t integrity_limit;
    /**
     * the underlying key stream
     */
    ptls_cipher_algorithm_t *ctr_cipher;
    /**
     * the underlying ecb cipher (might not be available)
     */
    ptls_cipher_algorithm_t *ecb_cipher;
    /**
     * key size
     */
    size_t key_size;
    /**
     * size of the IV
     */
    size_t iv_size;
    /**
     * size of the tag
     */
    size_t tag_size;
    /**
     * TLS/1.2 Security Parameters (AEAD without support for TLS 1.2 must set both values to 0)
     */
    struct {
        size_t fixed_iv_size;
        size_t record_iv_size;
    } tls12;
    /**
     * if encrypted bytes are going to be written using non-temporal store instructions (i.e., skip cache)
     */
    unsigned non_temporal : 1;
    /**
     * log2(alignment) being required
     */
    uint8_t align_bits;
    /**
     * size of memory allocated for ptls_aead_context_t. AEAD implementations can set this value to something greater than
     * sizeof(ptls_aead_context_t) and stuff additional data at the bottom of the struct.
     */
    size_t context_size;
    /**
     * callback that sets up the crypto
     */
    int (*setup_crypto)(ptls_aead_context_t *ctx, int is_enc, const void *key, const void *iv);
} ptls_aead_algorithm_t;

/**
 *
 */
typedef enum en_ptls_hash_final_mode_t {
    /**
     * obtains the digest and frees the context
     */
    PTLS_HASH_FINAL_MODE_FREE = 0,
    /**
     * obtains the digest and reset the context to initial state
     */
    PTLS_HASH_FINAL_MODE_RESET = 1,
    /**
     * obtains the digest while leaving the context as-is
     */
    PTLS_HASH_FINAL_MODE_SNAPSHOT = 2
} ptls_hash_final_mode_t;

/**
 * A hash context.
 */
typedef struct st_ptls_hash_context_t {
    /**
     * feeds additional data into the hash context
     */
    void (*update)(struct st_ptls_hash_context_t *ctx, const void *src, size_t len);
    /**
     * returns the digest and performs necessary operation specified by mode
     */
    void (*final)(struct st_ptls_hash_context_t *ctx, void *md, ptls_hash_final_mode_t mode);
    /**
     * creates a copy of the hash context
     */
    struct st_ptls_hash_context_t *(*clone_)(struct st_ptls_hash_context_t *src);
} ptls_hash_context_t;

/**
 * A hash algorithm and its properties.
 */
typedef const struct st_ptls_hash_algorithm_t {
    /**
     * name of the hash algorithm
     */
    const char *name;
    /**
     * block size
     */
    size_t block_size;
    /**
     * digest size
     */
    size_t digest_size;
    /**
     * constructor that creates the hash context
     */
    ptls_hash_context_t *(*create)(void);
    /**
     * digest of zero-length octets
     */
    uint8_t empty_digest[PTLS_MAX_DIGEST_SIZE];
} ptls_hash_algorithm_t;

typedef const struct st_ptls_cipher_suite_t {
    /**
     * ID as defined by the TLS Cipher Suites registry
     */
    uint16_t id;
    /**
     * underlying AEAD algorithm
     */
    ptls_aead_algorithm_t *aead;
    /**
     * underlying hash algorithm
     */
    ptls_hash_algorithm_t *hash;
    /**
     * value of the "Description" field of the TLS Cipher Suites registry
     */
    const char *name;
} ptls_cipher_suite_t;

struct st_ptls_traffic_protection_t;

typedef struct st_ptls_message_emitter_t {
    ptls_buffer_t *buf;
    struct st_ptls_traffic_protection_t *enc;
    size_t record_header_length;
    int (*begin_message)(struct st_ptls_message_emitter_t *self);
    int (*commit_message)(struct st_ptls_message_emitter_t *self);
} ptls_message_emitter_t;

<<<<<<< HEAD
=======
/**
 * HPKE KEM
 */
typedef const struct st_ptls_hpke_kem_t {
    uint16_t id;
    ptls_key_exchange_algorithm_t *keyex;
    ptls_hash_algorithm_t *hash;
} ptls_hpke_kem_t;

typedef const struct st_ptls_hpke_cipher_suite_t {
    struct {
        uint16_t hkdf;
        uint16_t aead;
    } id;
    ptls_hash_algorithm_t *hash;
    ptls_aead_algorithm_t *aead;
} ptls_hpke_cipher_suite_t;

/**
 * holds ESNIKeys and the private key (instantiated by ptls_esni_parse, freed using ptls_esni_dispose)
 */
typedef struct st_ptls_esni_context_t {
    ptls_key_exchange_context_t **key_exchanges;
    struct {
        ptls_cipher_suite_t *cipher_suite;
        uint8_t record_digest[PTLS_MAX_DIGEST_SIZE];
    } * cipher_suites;
    uint16_t padded_length;
    uint64_t not_before;
    uint64_t not_after;
    uint16_t version;
} ptls_esni_context_t;

/**
 * holds the ESNI secret, as exchanged during the handshake
 */

#define PTLS_ESNI_NONCE_SIZE 16

typedef struct st_ptls_esni_secret_t {
    ptls_iovec_t secret;
    uint8_t nonce[PTLS_ESNI_NONCE_SIZE];
    uint8_t esni_contents_hash[PTLS_MAX_DIGEST_SIZE];
    struct {
        ptls_key_exchange_algorithm_t *key_share;
        ptls_cipher_suite_t *cipher;
        ptls_iovec_t pubkey;
        uint8_t record_digest[PTLS_MAX_DIGEST_SIZE];
        uint16_t padded_length;
    } client;
    uint16_t version;
} ptls_esni_secret_t;

>>>>>>> 0e2e35bb
#define PTLS_CALLBACK_TYPE0(ret, name)                                                                                             \
    typedef struct st_ptls_##name##_t {                                                                                            \
        ret (*cb)(struct st_ptls_##name##_t * self);                                                                               \
    } ptls_##name##_t

#define PTLS_CALLBACK_TYPE(ret, name, ...)                                                                                         \
    typedef struct st_ptls_##name##_t {                                                                                            \
        ret (*cb)(struct st_ptls_##name##_t * self, __VA_ARGS__);                                                                  \
    } ptls_##name##_t

/**
 * arguments passsed to the on_client_hello callback
 */
typedef struct st_ptls_on_client_hello_parameters_t {
    /**
     * SNI value received from the client. The value is {NULL, 0} if the extension was absent.
     */
    ptls_iovec_t server_name;
    /**
     * Raw value of the client_hello message.
     */
    ptls_iovec_t raw_message;
    /**
     *
     */
    struct {
        ptls_iovec_t *list;
        size_t count;
    } negotiated_protocols;
    struct {
        const uint16_t *list;
        size_t count;
    } signature_algorithms;
    struct {
        const uint16_t *list;
        size_t count;
    } certificate_compression_algorithms;
    struct {
        const uint16_t *list;
        size_t count;
    } cipher_suites;
    struct {
        const uint8_t *list;
        size_t count;
    } server_certificate_types;
    /**
     * set to 1 if ClientHello is too old (or too new) to be handled by picotls
     */
    unsigned incompatible_version : 1;
} ptls_on_client_hello_parameters_t;

/**
 * returns current time in milliseconds (ptls_get_time can be used to return the physical time)
 */
PTLS_CALLBACK_TYPE0(uint64_t, get_time);
/**
 * after receiving ClientHello, the core calls the optional callback to give a chance to the swap the context depending on the input
 * values. The callback is required to call `ptls_set_server_name` if an SNI extension needs to be sent to the client.
 */
PTLS_CALLBACK_TYPE(int, on_client_hello, ptls_t *tls, ptls_on_client_hello_parameters_t *params);
/**
 * callback to generate the certificate message. `ptls_context::certificates` are set when the callback is set to NULL.
 */
PTLS_CALLBACK_TYPE(int, emit_certificate, ptls_t *tls, ptls_message_emitter_t *emitter, ptls_key_schedule_t *key_sched,
                   ptls_iovec_t context, int push_status_request, const uint16_t *compress_algos, size_t num_compress_algos);
/**
 * when gerenating CertificateVerify, the core calls the callback to sign the handshake context using the certificate.
 */
PTLS_CALLBACK_TYPE(int, sign_certificate, ptls_t *tls, uint16_t *selected_algorithm, ptls_buffer_t *output, ptls_iovec_t input,
                   const uint16_t *algorithms, size_t num_algorithms);
/**
 * after receiving Certificate, the core calls the callback to verify the certificate chain and to obtain a pointer to a
 * callback that should be used for verifying CertificateVerify. If an error occurs between a successful return from this
 * callback to the invocation of the verify_sign callback, verify_sign is called with both data and sign set to an empty buffer.
 * The implementor of the callback should use that as the opportunity to free any temporary data allocated for the verify_sign
 * callback.
 */
typedef struct st_ptls_verify_certificate_t {
    int (*cb)(struct st_ptls_verify_certificate_t *self, ptls_t *tls,
              int (**verify_sign)(void *verify_ctx, uint16_t algo, ptls_iovec_t data, ptls_iovec_t sign), void **verify_data,
              ptls_iovec_t *certs, size_t num_certs);
    /**
     * list of signature algorithms being supported, terminated by UINT16_MAX
     */
    const uint16_t *algos;
} ptls_verify_certificate_t;
/**
 * Encrypt-and-signs (or verify-and-decrypts) a ticket (server-only).
 * When used for encryption (i.e., is_encrypt being set), the function should return 0 if successful, or else a non-zero value.
 * When used for decryption, the function should return 0 (successful), PTLS_ERROR_REJECT_EARLY_DATA (successful, but 0-RTT is
 * forbidden), or any other value to indicate failure.
 */
PTLS_CALLBACK_TYPE(int, encrypt_ticket, ptls_t *tls, int is_encrypt, ptls_buffer_t *dst, ptls_iovec_t src);
/**
 * saves a ticket (client-only)
 */
PTLS_CALLBACK_TYPE(int, save_ticket, ptls_t *tls, ptls_iovec_t input);
/**
 * event logging (incl. secret logging)
 */
typedef struct st_ptls_log_event_t {
    void (*cb)(struct st_ptls_log_event_t *self, ptls_t *tls, const char *type, const char *fmt, ...)
        __attribute__((format(printf, 4, 5)));
} ptls_log_event_t;
/**
 * reference counting
 */
PTLS_CALLBACK_TYPE(void, update_open_count, ssize_t delta);
/**
 * applications that have their own record layer can set this function to derive their own traffic keys from the traffic secret.
 * The cipher-suite that is being associated to the connection can be obtained by calling the ptls_get_cipher function.
 */
PTLS_CALLBACK_TYPE(int, update_traffic_key, ptls_t *tls, int is_enc, size_t epoch, const void *secret);
/**
 * callback for every extension detected during decoding
 */
PTLS_CALLBACK_TYPE(int, on_extension, ptls_t *tls, uint8_t hstype, uint16_t exttype, ptls_iovec_t extdata);
/**
 *
 */
typedef struct st_ptls_decompress_certificate_t {
    /**
     * list of supported algorithms terminated by UINT16_MAX
     */
    const uint16_t *supported_algorithms;
    /**
     * callback that decompresses the message
     */
    int (*cb)(struct st_ptls_decompress_certificate_t *self, ptls_t *tls, uint16_t algorithm, ptls_iovec_t output,
              ptls_iovec_t input);
} ptls_decompress_certificate_t;
/**
 * provides access to the ESNI shared secret (Zx).  API is subject to change.
 */
PTLS_CALLBACK_TYPE(int, update_esni_key, ptls_t *tls, ptls_iovec_t secret, ptls_hash_algorithm_t *hash,
                   const void *hashed_esni_contents);

/**
 * the configuration
 */
struct st_ptls_context_t {
    /**
     * PRNG to be used
     */
    void (*random_bytes)(void *buf, size_t len);
    /**
     *
     */
    ptls_get_time_t *get_time;
    /**
     * list of supported key-exchange algorithms terminated by NULL
     */
    ptls_key_exchange_algorithm_t **key_exchanges;
    /**
     * list of supported cipher-suites terminated by NULL
     */
    ptls_cipher_suite_t **cipher_suites;
    /**
     * list of certificates
     */
    struct {
        ptls_iovec_t *list;
        size_t count;
    } certificates;
    /**
     *
     */
    ptls_on_client_hello_t *on_client_hello;
    /**
     *
     */
    ptls_emit_certificate_t *emit_certificate;
    /**
     *
     */
    ptls_sign_certificate_t *sign_certificate;
    /**
     *
     */
    ptls_verify_certificate_t *verify_certificate;
    /**
     * lifetime of a session ticket (server-only)
     */
    uint32_t ticket_lifetime;
    /**
     * maximum permitted size of early data (server-only)
     */
    uint32_t max_early_data_size;
    /**
     * maximum size of the message buffer (default: 0 = unlimited = 3 + 2^24 bytes)
     */
    size_t max_buffer_size;
    /**
     * the field is obsolete; should be set to NULL for QUIC draft-17.  Note also that even though everybody did, it was incorrect
     * to set the value to "quic " in the earlier versions of the draft.
     */
    const char *hkdf_label_prefix__obsolete;
    /**
     * if set, psk handshakes use (ec)dhe
     */
    unsigned require_dhe_on_psk : 1;
    /**
     * if exporter master secrets should be recorded
     */
    unsigned use_exporter : 1;
    /**
     * if ChangeCipherSpec record should be sent during handshake. If the client sends CCS, the server sends one in response
     * regardless of the value of this flag. See RFC 8446 Appendix D.3.
     */
    unsigned send_change_cipher_spec : 1;
    /**
     * if set, the server requests client certificates
     * to authenticate the client.
     */
    unsigned require_client_authentication : 1;
    /**
     * if set, EOED will not be emitted or accepted
     */
    unsigned omit_end_of_early_data : 1;
    /**
     * This option turns on support for Raw Public Keys (RFC 7250).
     *
     * When running as a client, this option instructs the client to request the server to send raw public keys in place of X.509
     * certificate chain. The client should set its `certificate_verify` callback to one that is capable of validating the raw
     * public key that will be sent by the server.
     *
     * When running as a server, this option instructs the server to only handle clients requesting the use of raw public keys. If
     * the client does not, the handshake is rejected. Note however that the rejection happens only after the `on_client_hello`
     * callback is being called. Therefore, applications can support both X.509 and raw public keys by swapping `ptls_context_t` to
     * the correct one when that callback is being called (like handling swapping the contexts based on the value of SNI).
     */
    unsigned use_raw_public_keys : 1;
    /**
     * boolean indicating if the cipher-suite should be chosen based on server's preference
     */
    unsigned server_cipher_preference : 1;
    /**
     *
     */
    ptls_encrypt_ticket_t *encrypt_ticket;
    /**
     *
     */
    ptls_save_ticket_t *save_ticket;
    /**
     *
     */
    ptls_log_event_t *log_event;
    /**
     *
     */
    ptls_update_open_count_t *update_open_count;
    /**
     *
     */
    ptls_update_traffic_key_t *update_traffic_key;
    /**
     *
     */
    ptls_decompress_certificate_t *decompress_certificate;
    /**
     *
     */
    ptls_update_esni_key_t *update_esni_key;
    /**
     *
     */
    ptls_on_extension_t *on_extension;
    /**
     * (optional) list of supported tls12 cipher-suites terminated by NULL
     */
    ptls_cipher_suite_t **tls12_cipher_suites;
};

typedef struct st_ptls_raw_extension_t {
    uint16_t type;
    ptls_iovec_t data;
} ptls_raw_extension_t;

typedef enum en_ptls_early_data_acceptance_t {
    PTLS_EARLY_DATA_ACCEPTANCE_UNKNOWN = 0,
    PTLS_EARLY_DATA_REJECTED,
    PTLS_EARLY_DATA_ACCEPTED
} ptls_early_data_acceptance_t;

/**
 * optional arguments to client-driven handshake
 */
#ifdef _WINDOWS
/* suppress warning C4201: nonstandard extension used: nameless struct/union */
#pragma warning(push)
#pragma warning(disable : 4201)
#endif
typedef struct st_ptls_handshake_properties_t {
    union {
        struct {
            /**
             * list of protocols offered through ALPN
             */
            struct {
                const ptls_iovec_t *list;
                size_t count;
            } negotiated_protocols;
            /**
             * session ticket sent to the application via save_ticket callback
             */
            ptls_iovec_t session_ticket;
            /**
             * pointer to store the maximum size of early-data that can be sent immediately. If set to non-NULL, the first call to
             * ptls_handshake (or ptls_handle_message) will set `*max_early_data` to the value obtained from the session ticket, or
             * to zero if early-data cannot be sent. If NULL, early data will not be used.
             */
            size_t *max_early_data_size;
            /**
             * If early-data has been accepted by peer, or if the state is still unknown. The state changes anytime after handshake
             * keys become available. Applications can peek the tri-state variable every time it calls `ptls_hanshake` or
             * `ptls_handle_message` to determine the result at the earliest moment. This is an output parameter.
             */
            ptls_early_data_acceptance_t early_data_acceptance;
            /**
             * negotiate the key exchange method before sending key_share
             */
            unsigned negotiate_before_key_exchange : 1;
            /**
             * ESNIKeys (the value of the TXT record, after being base64-"decoded")
             */
            ptls_iovec_t esni_keys;
        } client;
        struct {
            /**
             * psk binder being selected (len is set to zero if none)
             */
            struct {
                uint8_t base[PTLS_MAX_DIGEST_SIZE];
                size_t len;
            } selected_psk_binder;
            /**
             * parameters related to use of the Cookie extension
             */
            struct {
                /**
                 * HMAC key to protect the integrity of the cookie. The key should be as long as the digest size of the first
                 * ciphersuite specified in ptls_context_t (i.e. the hash algorithm of the best ciphersuite that can be chosen).
                 */
                const void *key;
                /**
                 * additional data to be used for verifying the cookie
                 */
                ptls_iovec_t additional_data;
            } cookie;
            /**
             * if HRR should always be sent
             */
            unsigned enforce_retry : 1;
            /**
             * if retry should be stateless (cookie.key MUST be set when this option is used)
             */
            unsigned retry_uses_cookie : 1;
        } server;
    };
    /**
     * an optional list of additional extensions to send either in CH or EE, terminated by type == UINT16_MAX
     */
    ptls_raw_extension_t *additional_extensions;
    /**
     * an optional callback that returns a boolean value indicating if a particular extension should be collected
     */
    int (*collect_extension)(ptls_t *tls, struct st_ptls_handshake_properties_t *properties, uint16_t type);
    /**
     * an optional callback that reports the extensions being collected
     */
    int (*collected_extensions)(ptls_t *tls, struct st_ptls_handshake_properties_t *properties, ptls_raw_extension_t *extensions);
} ptls_handshake_properties_t;
#ifdef _WINDOWS
#pragma warning(pop)
#endif
#ifdef _WINDOWS
/* suppress warning C4293: >> shift count negative or too big */
#pragma warning(disable : 4293)
#endif
/**
 * builds a new ptls_iovec_t instance using the supplied parameters
 */
static ptls_iovec_t ptls_iovec_init(const void *p, size_t len);
/**
 * initializes a buffer, setting the default destination to the small buffer provided as the argument.
 */
static void ptls_buffer_init(ptls_buffer_t *buf, void *smallbuf, size_t smallbuf_size);
/**
 * disposes a buffer, freeing resources allocated by the buffer itself (if any)
 */
static void ptls_buffer_dispose(ptls_buffer_t *buf);
/**
 * internal
 */
void ptls_buffer__release_memory(ptls_buffer_t *buf);
/**
 * reserves space for additional amount of memory
 */
int ptls_buffer_reserve(ptls_buffer_t *buf, size_t delta);
/**
 * reserves space for additional amount of memory, requiring `buf->base` to follow specified alignment
 */
int ptls_buffer_reserve_aligned(ptls_buffer_t *buf, size_t delta, uint8_t align_bits);
/**
 * internal
 */
int ptls_buffer__do_pushv(ptls_buffer_t *buf, const void *src, size_t len);
/**
 * internal
 */
int ptls_buffer__adjust_quic_blocksize(ptls_buffer_t *buf, size_t body_size);
/**
 * internal
 */
int ptls_buffer__adjust_asn1_blocksize(ptls_buffer_t *buf, size_t body_size);
/**
 * pushes an unsigned bigint
 */
int ptls_buffer_push_asn1_ubigint(ptls_buffer_t *buf, const void *bignum, size_t size);
/**
 * encodes a quic varint (maximum length is PTLS_ENCODE_QUICINT_CAPACITY)
 */
static uint8_t *ptls_encode_quicint(uint8_t *p, uint64_t v);
#define PTLS_ENCODE_QUICINT_CAPACITY 8

#define PTLS_QUICINT_MAX 4611686018427387903 // (1 << 62) - 1
#define PTLS_QUICINT_LONGEST_STR "4611686018427387903"

#define ptls_buffer_pushv(buf, src, len)                                                                                           \
    do {                                                                                                                           \
        if ((ret = ptls_buffer__do_pushv((buf), (src), (len))) != 0)                                                               \
            goto Exit;                                                                                                             \
    } while (0)

#define ptls_buffer_push(buf, ...)                                                                                                 \
    do {                                                                                                                           \
        if ((ret = ptls_buffer__do_pushv((buf), (uint8_t[]){__VA_ARGS__}, sizeof((uint8_t[]){__VA_ARGS__}))) != 0)                 \
            goto Exit;                                                                                                             \
    } while (0)

#define ptls_buffer_push16(buf, v)                                                                                                 \
    do {                                                                                                                           \
        uint16_t _v = (v);                                                                                                         \
        ptls_buffer_push(buf, (uint8_t)(_v >> 8), (uint8_t)_v);                                                                    \
    } while (0)

#define ptls_buffer_push24(buf, v)                                                                                                 \
    do {                                                                                                                           \
        uint32_t _v = (v);                                                                                                         \
        ptls_buffer_push(buf, (uint8_t)(_v >> 16), (uint8_t)(_v >> 8), (uint8_t)_v);                                               \
    } while (0)

#define ptls_buffer_push32(buf, v)                                                                                                 \
    do {                                                                                                                           \
        uint32_t _v = (v);                                                                                                         \
        ptls_buffer_push(buf, (uint8_t)(_v >> 24), (uint8_t)(_v >> 16), (uint8_t)(_v >> 8), (uint8_t)_v);                          \
    } while (0)

#define ptls_buffer_push64(buf, v)                                                                                                 \
    do {                                                                                                                           \
        uint64_t _v = (v);                                                                                                         \
        ptls_buffer_push(buf, (uint8_t)(_v >> 56), (uint8_t)(_v >> 48), (uint8_t)(_v >> 40), (uint8_t)(_v >> 32),                  \
                         (uint8_t)(_v >> 24), (uint8_t)(_v >> 16), (uint8_t)(_v >> 8), (uint8_t)_v);                               \
    } while (0)

#define ptls_buffer_push_quicint(buf, v)                                                                                           \
    do {                                                                                                                           \
        if ((ret = ptls_buffer_reserve((buf), PTLS_ENCODE_QUICINT_CAPACITY)) != 0)                                                 \
            goto Exit;                                                                                                             \
        uint8_t *d = ptls_encode_quicint((buf)->base + (buf)->off, (v));                                                           \
        (buf)->off = d - (buf)->base;                                                                                              \
    } while (0)

#define ptls_buffer_push_block(buf, _capacity, block)                                                                              \
    do {                                                                                                                           \
        size_t capacity = (_capacity);                                                                                             \
        ptls_buffer_pushv((buf), (uint8_t *)"\0\0\0\0\0\0\0", capacity != -1 ? capacity : 1);                                      \
        size_t body_start = (buf)->off;                                                                                            \
        do {                                                                                                                       \
            block                                                                                                                  \
        } while (0);                                                                                                               \
        size_t body_size = (buf)->off - body_start;                                                                                \
        if (capacity != -1) {                                                                                                      \
            for (; capacity != 0; --capacity)                                                                                      \
                (buf)->base[body_start - capacity] = (uint8_t)(body_size >> (8 * (capacity - 1)));                                 \
        } else {                                                                                                                   \
            if ((ret = ptls_buffer__adjust_quic_blocksize((buf), body_size)) != 0)                                                 \
                goto Exit;                                                                                                         \
        }                                                                                                                          \
    } while (0)

#define ptls_buffer_push_asn1_block(buf, block)                                                                                    \
    do {                                                                                                                           \
        ptls_buffer_push((buf), 0xff); /* dummy */                                                                                 \
        size_t body_start = (buf)->off;                                                                                            \
        do {                                                                                                                       \
            block                                                                                                                  \
        } while (0);                                                                                                               \
        size_t body_size = (buf)->off - body_start;                                                                                \
        if (body_size < 128) {                                                                                                     \
            (buf)->base[body_start - 1] = (uint8_t)body_size;                                                                      \
        } else {                                                                                                                   \
            if ((ret = ptls_buffer__adjust_asn1_blocksize((buf), body_size)) != 0)                                                 \
                goto Exit;                                                                                                         \
        }                                                                                                                          \
    } while (0)

#define ptls_buffer_push_asn1_sequence(buf, block)                                                                                 \
    do {                                                                                                                           \
        ptls_buffer_push((buf), 0x30);                                                                                             \
        ptls_buffer_push_asn1_block((buf), block);                                                                                 \
    } while (0)

#define ptls_buffer_push_message_body(buf, key_sched, type, block)                                                                 \
    do {                                                                                                                           \
        ptls_buffer_t *_buf = (buf);                                                                                               \
        ptls_key_schedule_t *_key_sched = (key_sched);                                                                             \
        size_t mess_start = _buf->off;                                                                                             \
        ptls_buffer_push(_buf, (type));                                                                                            \
        ptls_buffer_push_block(_buf, 3, block);                                                                                    \
        if (_key_sched != NULL)                                                                                                    \
            ptls__key_schedule_update_hash(_key_sched, _buf->base + mess_start, _buf->off - mess_start);                           \
    } while (0)

#define ptls_push_message(emitter, key_sched, type, block)                                                                         \
    do {                                                                                                                           \
        ptls_message_emitter_t *_emitter = (emitter);                                                                              \
        if ((ret = _emitter->begin_message(_emitter)) != 0)                                                                        \
            goto Exit;                                                                                                             \
        ptls_buffer_push_message_body(_emitter->buf, (key_sched), (type), block);                                                  \
        if ((ret = _emitter->commit_message(_emitter)) != 0)                                                                       \
            goto Exit;                                                                                                             \
    } while (0)

int ptls_decode16(uint16_t *value, const uint8_t **src, const uint8_t *end);
int ptls_decode24(uint32_t *value, const uint8_t **src, const uint8_t *end);
int ptls_decode32(uint32_t *value, const uint8_t **src, const uint8_t *end);
int ptls_decode64(uint64_t *value, const uint8_t **src, const uint8_t *end);
uint64_t ptls_decode_quicint(const uint8_t **src, const uint8_t *end);

#define ptls_decode_open_block(src, end, capacity, block)                                                                          \
    do {                                                                                                                           \
        size_t _capacity = (capacity);                                                                                             \
        size_t _block_size;                                                                                                        \
        if (_capacity == -1) {                                                                                                     \
            uint64_t _block_size64;                                                                                                \
            const uint8_t *_src = (src);                                                                                           \
            if ((_block_size64 = ptls_decode_quicint(&_src, end)) == UINT64_MAX ||                                                 \
                (sizeof(size_t) < 8 && (_block_size64 >> (8 * sizeof(size_t))) != 0)) {                                            \
                ret = PTLS_ALERT_DECODE_ERROR;                                                                                     \
                goto Exit;                                                                                                         \
            }                                                                                                                      \
            (src) = _src;                                                                                                          \
            _block_size = (size_t)_block_size64;                                                                                   \
        } else {                                                                                                                   \
            if (_capacity > (size_t)(end - (src))) {                                                                               \
                ret = PTLS_ALERT_DECODE_ERROR;                                                                                     \
                goto Exit;                                                                                                         \
            }                                                                                                                      \
            _block_size = 0;                                                                                                       \
            do {                                                                                                                   \
                _block_size = _block_size << 8 | *(src)++;                                                                         \
            } while (--_capacity != 0);                                                                                            \
        }                                                                                                                          \
        if (_block_size > (size_t)(end - (src))) {                                                                                 \
            ret = PTLS_ALERT_DECODE_ERROR;                                                                                         \
            goto Exit;                                                                                                             \
        }                                                                                                                          \
        do {                                                                                                                       \
            const uint8_t *const end = (src) + _block_size;                                                                        \
            do {                                                                                                                   \
                block                                                                                                              \
            } while (0);                                                                                                           \
            if ((src) != end) {                                                                                                    \
                ret = PTLS_ALERT_DECODE_ERROR;                                                                                     \
                goto Exit;                                                                                                         \
            }                                                                                                                      \
        } while (0);                                                                                                               \
    } while (0)

#define ptls_decode_assert_block_close(src, end)                                                                                   \
    do {                                                                                                                           \
        if ((src) != end) {                                                                                                        \
            ret = PTLS_ALERT_DECODE_ERROR;                                                                                         \
            goto Exit;                                                                                                             \
        }                                                                                                                          \
    } while (0);

#define ptls_decode_block(src, end, capacity, block)                                                                               \
    do {                                                                                                                           \
        ptls_decode_open_block((src), end, capacity, block);                                                                       \
        ptls_decode_assert_block_close((src), end);                                                                                \
    } while (0)

#define PTLS_LOG__DO_LOG(module, type, block)                                                                                      \
    do {                                                                                                                           \
        int ptlslog_skip = 0;                                                                                                      \
        char smallbuf[128];                                                                                                        \
        ptls_buffer_t ptlslogbuf;                                                                                                  \
        ptls_buffer_init(&ptlslogbuf, smallbuf, sizeof(smallbuf));                                                                 \
        PTLS_LOG__DO_PUSH_SAFESTR("{\"module\":\"" PTLS_TO_STR(module) "\",\"type\":\"" PTLS_TO_STR(type) "\"");                   \
        do {                                                                                                                       \
            block                                                                                                                  \
        } while (0);                                                                                                               \
        PTLS_LOG__DO_PUSH_SAFESTR("}\n");                                                                                          \
        if (!ptlslog_skip)                                                                                                         \
            ptls_log__do_write(&ptlslogbuf);                                                                                       \
        ptls_buffer_dispose(&ptlslogbuf);                                                                                          \
    } while (0)

#define PTLS_LOG(module, type, block)                                                                                              \
    do {                                                                                                                           \
        if (!ptls_log.is_active)                                                                                                   \
            break;                                                                                                                 \
        PTLS_LOG__DO_LOG((module), (type), (block));                                                                               \
    } while (0)

#define PTLS_LOG_CONN(type, tls, block)                                                                                            \
    do {                                                                                                                           \
        ptls_t *_tls = (tls);                                                                                                      \
        if (!ptls_log.is_active || ptls_skip_tracing(_tls))                                                                        \
            break;                                                                                                                 \
        PTLS_LOG__DO_LOG(picotls, type, {                                                                                          \
            PTLS_LOG_ELEMENT_PTR(tls, _tls);                                                                                       \
            do {                                                                                                                   \
                block                                                                                                              \
            } while (0);                                                                                                           \
        });                                                                                                                        \
    } while (0)

#define PTLS_LOG_ELEMENT_SAFESTR(name, value)                                                                                      \
    do {                                                                                                                           \
        PTLS_LOG__DO_PUSH_SAFESTR(",\"" PTLS_TO_STR(name) "\":\"");                                                                \
        PTLS_LOG__DO_PUSH_SAFESTR(value);                                                                                          \
        PTLS_LOG__DO_PUSH_SAFESTR("\"");                                                                                           \
    } while (0)
#define PTLS_LOG_ELEMENT_UNSAFESTR(name, value, value_len)                                                                         \
    do {                                                                                                                           \
        PTLS_LOG__DO_PUSH_SAFESTR(",\"" PTLS_TO_STR(name) "\":\"");                                                                \
        PTLS_LOG__DO_PUSH_UNSAFESTR(value, value_len);                                                                             \
        PTLS_LOG__DO_PUSH_SAFESTR("\"");                                                                                           \
    } while (0)
#define PTLS_LOG_ELEMENT_HEXDUMP(name, value, value_len)                                                                           \
    do {                                                                                                                           \
        PTLS_LOG__DO_PUSH_SAFESTR(",\"" PTLS_TO_STR(name) "\":\"");                                                                \
        PTLS_LOG__DO_PUSH_HEXDUMP(value, value_len);                                                                               \
        PTLS_LOG__DO_PUSH_SAFESTR("\"");                                                                                           \
    } while (0)
#define PTLS_LOG_ELEMENT_PTR(name, value) PTLS_LOG_ELEMENT_UNSIGNED(name, (uint64_t)(value))
#define PTLS_LOG_ELEMENT_SIGNED(name, value)                                                                                       \
    do {                                                                                                                           \
        PTLS_LOG__DO_PUSH_SAFESTR(",\"" PTLS_TO_STR(name) "\":");                                                                  \
        PTLS_LOG__DO_PUSH_SIGNED(value);                                                                                           \
    } while (0)
#define PTLS_LOG_ELEMENT__DO_UNSIGNED(name, suffix, value)                                                                         \
    do {                                                                                                                           \
        PTLS_LOG__DO_PUSH_SAFESTR(",\"" PTLS_TO_STR(name) suffix "\":");                                                           \
        PTLS_LOG__DO_PUSH_UNSIGNED(value);                                                                                         \
    } while (0)
#define PTLS_LOG_ELEMENT_UNSIGNED(name, value) PTLS_LOG_ELEMENT__DO_UNSIGNED(name, "", value)
#define PTLS_LOG_ELEMENT_BOOL(name, value)                                                                                         \
    do {                                                                                                                           \
        PTLS_LOG__DO_PUSH_SAFESTR(",\"" PTLS_TO_STR(name) "\":");                                                                  \
        PTLS_LOG__DO_PUSH_SAFESTR(value ? "true" : "false");                                                                       \
    } while (0)

#define PTLS_LOG_APPDATA_ELEMENT_UNSAFESTR(name, value, value_len)                                                                 \
    do {                                                                                                                           \
        size_t _len = (value_len);                                                                                                 \
        if (ptls_log.include_appdata)                                                                                              \
            PTLS_LOG_ELEMENT_UNSAFESTR(name, value, _len);                                                                         \
        PTLS_LOG_ELEMENT__DO_UNSIGNED(name, "_len", _len);                                                                         \
    } while (0)
#define PTLS_LOG_APPDATA_ELEMENT_HEXDUMP(name, value, value_len)                                                                   \
    do {                                                                                                                           \
        size_t _len = (value_len);                                                                                                 \
        if (ptls_log.include_appdata)                                                                                              \
            PTLS_LOG_ELEMENT_HEXDUMP(name, value, _len);                                                                           \
        PTLS_LOG_ELEMENT__DO_UNSIGNED(name, "_len", _len);                                                                         \
    } while (0)

#define PTLS_LOG__DO_PUSH_SAFESTR(v)                                                                                               \
    do {                                                                                                                           \
        if (PTLS_UNLIKELY(!ptlslog_skip && !ptls_log__do_push_safestr(&ptlslogbuf, (v))))                                          \
            ptlslog_skip = 1;                                                                                                      \
    } while (0)
#define PTLS_LOG__DO_PUSH_UNSAFESTR(v, l)                                                                                          \
    do {                                                                                                                           \
        if (PTLS_UNLIKELY(!ptlslog_skip && !ptls_log__do_push_unsafestr(&ptlslogbuf, (v), (l))))                                   \
            ptlslog_skip = 1;                                                                                                      \
    } while (0)
#define PTLS_LOG__DO_PUSH_HEXDUMP(v, l)                                                                                            \
    do {                                                                                                                           \
        if (PTLS_UNLIKELY(!ptlslog_skip && !ptls_log__do_push_hexdump(&ptlslogbuf, (v), (l))))                                     \
            ptlslog_skip = 1;                                                                                                      \
    } while (0)
#define PTLS_LOG__DO_PUSH_SIGNED(v)                                                                                                \
    do {                                                                                                                           \
        if (PTLS_UNLIKELY(!ptlslog_skip)) {                                                                                        \
            if (sizeof(v) <= sizeof(int32_t)) {                                                                                    \
                if (PTLS_UNLIKELY(!ptls_log__do_push_signed32(&ptlslogbuf, (v))))                                                  \
                    ptlslog_skip = 1;                                                                                              \
            } else {                                                                                                               \
                if (PTLS_UNLIKELY(!ptls_log__do_push_signed64(&ptlslogbuf, (v))))                                                  \
                    ptlslog_skip = 1;                                                                                              \
            }                                                                                                                      \
        }                                                                                                                          \
    } while (0)
#define PTLS_LOG__DO_PUSH_UNSIGNED(v)                                                                                              \
    do {                                                                                                                           \
        if (PTLS_UNLIKELY(!ptlslog_skip)) {                                                                                        \
            if (sizeof(v) <= sizeof(uint32_t)) {                                                                                   \
                if (PTLS_UNLIKELY(!ptls_log__do_push_unsigned32(&ptlslogbuf, (v))))                                                \
                    ptlslog_skip = 1;                                                                                              \
            } else {                                                                                                               \
                if (PTLS_UNLIKELY(!ptls_log__do_push_unsigned64(&ptlslogbuf, (v))))                                                \
                    ptlslog_skip = 1;                                                                                              \
            }                                                                                                                      \
        }                                                                                                                          \
    } while (0)

/**
 * User API is exposed only when logging is supported by the platform.
 */
typedef struct st_ptls_log_t {
    unsigned is_active : 1;
    unsigned include_appdata : 1;
} ptls_log_t;

#if PTLS_HAVE_LOG
extern volatile ptls_log_t ptls_log;
/**
 * Returns the number of log events that were unable to be emitted.
 */
size_t ptls_log_num_lost(void);
/**
 * Registers an fd to the logger. A registered fd is automatically closed and removed if it is invalidated.
 */
int ptls_log_add_fd(int fd);
#else
static const ptls_log_t ptls_log = {0};
#endif

static int ptls_log__do_push_safestr(ptls_buffer_t *buf, const char *s);
int ptls_log__do_push_unsafestr(ptls_buffer_t *buf, const char *s, size_t l);
int ptls_log__do_push_hexdump(ptls_buffer_t *buf, const void *s, size_t l);
int ptls_log__do_pushv(ptls_buffer_t *buf, const void *p, size_t l);
int ptls_log__do_push_signed32(ptls_buffer_t *buf, int32_t v);
int ptls_log__do_push_signed64(ptls_buffer_t *buf, int64_t v);
int ptls_log__do_push_unsigned32(ptls_buffer_t *buf, uint32_t v);
int ptls_log__do_push_unsigned64(ptls_buffer_t *buf, uint64_t v);
void ptls_log__do_write(const ptls_buffer_t *buf);

/**
 * create a client object to handle new TLS connection
 */
ptls_t *ptls_client_new(ptls_context_t *ctx);
/**
 * create a server object to handle new TLS connection
 */
ptls_t *ptls_server_new(ptls_context_t *ctx);
/**
 * creates an object handle new TLS connection
 */
static ptls_t *ptls_new(ptls_context_t *ctx, int is_server);
/**
 * creates TLS 1.2 record layer for post-handshake communication
 */
int ptls_build_tls12_export_params(ptls_context_t *ctx, ptls_buffer_t *output, int is_server, int session_reused,
                                   ptls_cipher_suite_t *cipher, const void *master_secret, const void *hello_randoms,
                                   uint64_t next_send_record_iv, const char *server_name, ptls_iovec_t negotiated_protocol);
/**
 * create a post-handshake TLS connection object using given parameters
 */
int ptls_import(ptls_context_t *ctx, ptls_t **tls, ptls_iovec_t params);
/**
 * releases all resources associated to the object
 */
void ptls_free(ptls_t *tls);
/**
 * returns address of the crypto callbacks that the connection is using
 */
ptls_context_t *ptls_get_context(ptls_t *tls);
/**
 * updates the context of a connection. Can be called from `on_client_hello` callback.
 */
void ptls_set_context(ptls_t *tls, ptls_context_t *ctx);
/**
 * returns the client-random
 */
ptls_iovec_t ptls_get_client_random(ptls_t *tls);
/**
 * returns the cipher-suite being used
 */
ptls_cipher_suite_t *ptls_get_cipher(ptls_t *tls);
/**
 * returns a supported cipher-suite given an id
 */
ptls_cipher_suite_t *ptls_find_cipher_suite(ptls_cipher_suite_t **cipher_suites, uint16_t id);
/**
 * Returns protocol version (e.g., 0x0303 for TLS 1.2, 0x0304 for TLS 1.3). The result may be unstable prior to handshake
 * completion.
 */
uint16_t ptls_get_protocol_version(ptls_t *tls);
/**
 * Returns current state of traffic keys. The cipher-suite being used, as well as the length of the traffic keys, can be obtained
 * via `ptls_get_cipher`.
 * TODO: Even in case of offloading just the TX side, there should be API for handling key updates, sending Close aleart.
 */
int ptls_get_traffic_keys(ptls_t *tls, int is_enc, uint8_t *key, uint8_t *iv, uint64_t *seq);
/**
 * returns the server-name (NULL if SNI is not used or failed to negotiate)
 */
const char *ptls_get_server_name(ptls_t *tls);
/**
 * sets the server-name associated to the TLS connection. If server_name_len is zero, then strlen(server_name) is called to
 * determine the length of the name.
 * On the client-side, the value is used for certificate validation. The value will be also sent as an SNI extension, if it looks
 * like a DNS name.
 * On the server-side, it can be called from on_client_hello to indicate the acceptance of the SNI extension to the client.
 */
int ptls_set_server_name(ptls_t *tls, const char *server_name, size_t server_name_len);
/**
 * returns the negotiated protocol (or NULL)
 */
const char *ptls_get_negotiated_protocol(ptls_t *tls);
/**
 * sets the negotiated protocol. If protocol_len is zero, strlen(protocol) is called to determine the length of the protocol name.
 */
int ptls_set_negotiated_protocol(ptls_t *tls, const char *protocol, size_t protocol_len);
/**
 * returns if the handshake has been completed
 */
int ptls_handshake_is_complete(ptls_t *tls);
/**
 * returns if a PSK (or PSK-DHE) handshake was performed
 */
int ptls_is_psk_handshake(ptls_t *tls);
/**
 * returns a pointer to user data pointer (client is reponsible for freeing the associated data prior to calling ptls_free)
 */
void **ptls_get_data_ptr(ptls_t *tls);
/**
 *
 */
int ptls_skip_tracing(ptls_t *tls);
/**
 *
 */
void ptls_set_skip_tracing(ptls_t *tls, int skip_tracing);
/**
 * proceeds with the handshake, optionally taking some input from peer. The function returns zero in case the handshake completed
 * successfully. PTLS_ERROR_IN_PROGRESS is returned in case the handshake is incomplete. Otherwise, an error value is returned. The
 * contents of sendbuf should be sent to the client, regardless of whether if an error is returned. inlen is an argument used for
 * both input and output. As an input, the arguments takes the size of the data available as input. Upon return the value is updated
 * to the number of bytes consumed by the handshake. In case the returned value is PTLS_ERROR_IN_PROGRESS there is a guarantee that
 * all the input are consumed (i.e. the value of inlen does not change).
 */
int ptls_handshake(ptls_t *tls, ptls_buffer_t *sendbuf, const void *input, size_t *inlen, ptls_handshake_properties_t *args);
/**
 * decrypts the first record within given buffer
 */
int ptls_receive(ptls_t *tls, ptls_buffer_t *plaintextbuf, const void *input, size_t *len);
/**
 * encrypts given buffer into multiple TLS records
 */
int ptls_send(ptls_t *tls, ptls_buffer_t *sendbuf, const void *input, size_t inlen);
/**
 * updates the send traffic key (as well as asks the peer to update)
 */
int ptls_update_key(ptls_t *tls, int request_update);
/**
 * Returns if the context is a server context.
 */
int ptls_is_server(ptls_t *tls);
/**
 * returns per-record overhead
 */
size_t ptls_get_record_overhead(ptls_t *tls);
/**
 * sends an alert
 */
int ptls_send_alert(ptls_t *tls, ptls_buffer_t *sendbuf, uint8_t level, uint8_t description);
/**
 *
 */
int ptls_export_secret(ptls_t *tls, void *output, size_t outlen, const char *label, ptls_iovec_t context_value, int is_early);
/**
 * build the body of a Certificate message. Can be called with tls set to NULL in order to create a precompressed message.
 */
int ptls_build_certificate_message(ptls_buffer_t *buf, ptls_iovec_t request_context, ptls_iovec_t *certificates,
                                   size_t num_certificates, ptls_iovec_t ocsp_status);
/**
 *
 */
int ptls_calc_hash(ptls_hash_algorithm_t *algo, void *output, const void *src, size_t len);
/**
 *
 */
ptls_hash_context_t *ptls_hmac_create(ptls_hash_algorithm_t *algo, const void *key, size_t key_size);
/**
 *
 */
int ptls_hkdf_extract(ptls_hash_algorithm_t *hash, void *output, ptls_iovec_t salt, ptls_iovec_t ikm);
/**
 *
 */
int ptls_hkdf_expand(ptls_hash_algorithm_t *hash, void *output, size_t outlen, ptls_iovec_t prk, ptls_iovec_t info);
/**
 *
 */
int ptls_hkdf_expand_label(ptls_hash_algorithm_t *algo, void *output, size_t outlen, ptls_iovec_t secret, const char *label,
                           ptls_iovec_t hash_value, const char *label_prefix);
/**
 * The expansion function of TLS 1.2 defined in RFC 5426 section 5. When `label` is NULL, acts as P_<hash>, or if non-NULL, as PRF.
 */
int ptls_tls12_phash(ptls_hash_algorithm_t *algo, void *output, size_t outlen, ptls_iovec_t secret, const char *label,
                     ptls_iovec_t seed);
/**
 * instantiates a symmetric cipher
 */
ptls_cipher_context_t *ptls_cipher_new(ptls_cipher_algorithm_t *algo, int is_enc, const void *key);
/**
 * destroys a symmetric cipher
 */
void ptls_cipher_free(ptls_cipher_context_t *ctx);
/**
 * initializes the IV; this function must be called prior to calling ptls_cipher_encrypt
 */
static void ptls_cipher_init(ptls_cipher_context_t *ctx, const void *iv);
/**
 * Encrypts given text. The function must be used in a way that the output length would be equal to the input length. For example,
 * when using a block cipher in ECB mode, `len` must be a multiple of the block size when using a block cipher. The length can be
 * of any value when using a stream cipher or a block cipher in CTR mode.
 */
static void ptls_cipher_encrypt(ptls_cipher_context_t *ctx, void *output, const void *input, size_t len);
/**
 * instantiates an AEAD cipher given a secret, which is expanded using hkdf to a set of key and iv
 * @param aead
 * @param hash
 * @param is_enc 1 if creating a context for encryption, 0 if creating a context for decryption
 * @param secret the secret. The size must be the digest length of the hash algorithm
 * @return pointer to an AEAD context if successful, otherwise NULL
 */
ptls_aead_context_t *ptls_aead_new(ptls_aead_algorithm_t *aead, ptls_hash_algorithm_t *hash, int is_enc, const void *secret,
                                   const char *label_prefix);
/**
 * instantiates an AEAD cipher given key and iv
 * @param aead
 * @param is_enc 1 if creating a context for encryption, 0 if creating a context for decryption
 * @return pointer to an AEAD context if successful, otherwise NULL
 */
ptls_aead_context_t *ptls_aead_new_direct(ptls_aead_algorithm_t *aead, int is_enc, const void *key, const void *iv);
/**
 * destroys an AEAD cipher context
 */
void ptls_aead_free(ptls_aead_context_t *ctx);
/**
 * Permutes the static IV by applying given bytes using bit-wise XOR. This API can be used for supplying nonces longer than 64-
 * bits.
 */
static void ptls_aead_xor_iv(ptls_aead_context_t *ctx, const void *bytes, size_t len);
/**
 * Encrypts one AEAD block, given input and output vectors.
 */
static size_t ptls_aead_encrypt(ptls_aead_context_t *ctx, void *output, const void *input, size_t inlen, uint64_t seq,
                                const void *aad, size_t aadlen);
/**
 * Encrypts one AEAD block, as well as one block of ECB (for QUIC / DTLS packet number encryption). Depending on the AEAD engine
 * being used, the two operations might run simultaneously.
 */
static void ptls_aead_encrypt_s(ptls_aead_context_t *ctx, void *output, const void *input, size_t inlen, uint64_t seq,
                                const void *aad, size_t aadlen, ptls_aead_supplementary_encryption_t *supp);
/**
 * Encrypts one AEAD block, given a vector of vectors.
 */
static void ptls_aead_encrypt_v(ptls_aead_context_t *ctx, void *output, ptls_iovec_t *input, size_t incnt, uint64_t seq,
                                const void *aad, size_t aadlen);
/**
 * Obsolete; new applications should use one of: `ptls_aead_encrypt`, `ptls_aead_encrypt_s`, `ptls_aead_encrypt_v`.
 */
static void ptls_aead_encrypt_init(ptls_aead_context_t *ctx, uint64_t seq, const void *aad, size_t aadlen);
/**
 * Obsolete; see `ptls_aead_encrypt_init`.
 */
static size_t ptls_aead_encrypt_update(ptls_aead_context_t *ctx, void *output, const void *input, size_t inlen);
/**
 * Obsolete; see `ptls_aead_encrypt_init`.
 */
static size_t ptls_aead_encrypt_final(ptls_aead_context_t *ctx, void *output);
/**
 * decrypts an AEAD record
 * @return number of bytes emitted to output if successful, or SIZE_MAX if the input is invalid (e.g. broken MAC)
 */
static size_t ptls_aead_decrypt(ptls_aead_context_t *ctx, void *output, const void *input, size_t inlen, uint64_t seq,
                                const void *aad, size_t aadlen);
/**
 * Return the current read epoch.
 */
size_t ptls_get_read_epoch(ptls_t *tls);
/**
 * Runs the handshake by dealing directly with handshake messages. Callers MUST delay supplying input to this function until the
 * epoch of the input becomes equal to the value returned by `ptls_get_read_epoch()`.
 * @param tls            the TLS context
 * @param sendbuf        buffer to which the output will be written
 * @param epoch_offsets  start and end offset of the messages in each epoch. For example, when the server emits ServerHello between
 *                       offset 0 and 38, the following handshake messages between offset 39 and 348, and a post-handshake message
 *                       between 349 and 451, epoch_offsets will be {0,39,39,349,452} and the length of the sendbuf will be 452.
 *                       This argument is an I/O argument. Applications can either reset sendbuf to empty and epoch_offsets and to
 *                       all zero every time they invoke the function, or retain the values until the handshake completes so that
 *                       data will be appended to sendbuf and epoch_offsets will be adjusted.
 * @param in_epoch       epoch of the input
 * @param input          input bytes (must be NULL when starting the handshake on the client side)
 * @param inlen          length of the input
 * @param properties     properties specific to the running handshake
 * @return same as `ptls_handshake`
 */
int ptls_handle_message(ptls_t *tls, ptls_buffer_t *sendbuf, size_t epoch_offsets[5], size_t in_epoch, const void *input,
                        size_t inlen, ptls_handshake_properties_t *properties);
int ptls_client_handle_message(ptls_t *tls, ptls_buffer_t *sendbuf, size_t epoch_offsets[5], size_t in_epoch, const void *input,
                               size_t inlen, ptls_handshake_properties_t *properties);
int ptls_server_handle_message(ptls_t *tls, ptls_buffer_t *sendbuf, size_t epoch_offsets[5], size_t in_epoch, const void *input,
                               size_t inlen, ptls_handshake_properties_t *properties);
/**
 * internal
 */
void ptls_aead__build_iv(ptls_aead_algorithm_t *algo, uint8_t *iv, const uint8_t *static_iv, uint64_t seq);
/**
 *
 */
static void ptls_aead__do_encrypt(ptls_aead_context_t *ctx, void *output, const void *input, size_t inlen, uint64_t seq,
                                  const void *aad, size_t aadlen, ptls_aead_supplementary_encryption_t *supp);
/**
 *
 */
static void ptls_aead__do_encrypt_v(ptls_aead_context_t *ctx, void *_output, ptls_iovec_t *input, size_t incnt, uint64_t seq,
                                    const void *aad, size_t aadlen);
/**
 * internal
 */
void ptls__key_schedule_update_hash(ptls_key_schedule_t *sched, const uint8_t *msg, size_t msglen);
/**
 * clears memory
 */
extern void (*volatile ptls_clear_memory)(void *p, size_t len);
/**
 * constant-time memcmp
 */
extern int (*volatile ptls_mem_equal)(const void *x, const void *y, size_t len);
/**
 * checks if a server name is an IP address.
 */
int ptls_server_name_is_ipaddr(const char *name);
/**
 * loads a certificate chain to ptls_context_t::certificates. `certificate.list` and each element of the list is allocated by
 * malloc.  It is the responsibility of the user to free them when discarding the TLS context.
 */
int ptls_load_certificates(ptls_context_t *ctx, char const *cert_pem_file);
/**
 * SetupBaseS function of RFC 9180. Given `kem`, `algo`, `info`, and receiver's public key, returns an ephemeral public key and an
 * AEAD context used for encrypting data.
 */
int ptls_hpke_setup_base_s(ptls_hpke_kem_t *kem, ptls_hpke_cipher_suite_t *cipher, ptls_iovec_t *pk_s, ptls_aead_context_t **ctx,
                           ptls_iovec_t pk_r, ptls_iovec_t info);
/**
 * SetupBaseR function of RFC 9180. Given `kem`, `algo`, `info`, receiver's private key (`keyex`), and the esnder's public key,
 * returns the AEAD context to be used for decrypting data.
 */
int ptls_hpke_setup_base_r(ptls_hpke_kem_t *kem, ptls_hpke_cipher_suite_t *cipher, ptls_key_exchange_context_t *keyex,
                           ptls_aead_context_t **ctx, ptls_iovec_t pk_s, ptls_iovec_t info);
/**
 *
 */
char *ptls_hexdump(char *dst, const void *src, size_t len);
/**
 * Builds a JSON-safe string without double quotes. Supplied buffer MUST be at least 6x + 1 bytes larger than the input.
 */
char *ptls_jsonescape(char *buf, const char *s, size_t len);
/**
 * the default get_time callback
 */
extern ptls_get_time_t ptls_get_time;
#if defined(PICOTLS_USE_DTRACE) && PICOTLS_USE_DTRACE
/**
 *
 */
extern PTLS_THREADLOCAL unsigned ptls_default_skip_tracing;
#else
#define ptls_default_skip_tracing 0
#endif

/* inline functions */

inline int ptls_log__do_push_safestr(ptls_buffer_t *buf, const char *s)
{
    return ptls_log__do_pushv(buf, s, strlen(s));
}

inline ptls_t *ptls_new(ptls_context_t *ctx, int is_server)
{
    return is_server ? ptls_server_new(ctx) : ptls_client_new(ctx);
}

inline ptls_iovec_t ptls_iovec_init(const void *p, size_t len)
{
    /* avoid the "return (ptls_iovec_t){(uint8_t *)p, len};" construct because it requires C99
     * and triggers a warning "C4204: nonstandard extension used: non-constant aggregate initializer"
     * in Visual Studio */
    ptls_iovec_t r;
    r.base = (uint8_t *)p;
    r.len = len;
    return r;
}

inline void ptls_buffer_init(ptls_buffer_t *buf, void *smallbuf, size_t smallbuf_size)
{
    assert(smallbuf != NULL);
    buf->base = (uint8_t *)smallbuf;
    buf->off = 0;
    buf->capacity = smallbuf_size;
    buf->is_allocated = 0;
    buf->align_bits = 0;
}

inline void ptls_buffer_dispose(ptls_buffer_t *buf)
{
    ptls_buffer__release_memory(buf);
    *buf = (ptls_buffer_t){NULL, 0, 0, 0, 0};
}

inline uint8_t *ptls_encode_quicint(uint8_t *p, uint64_t v)
{
    if (PTLS_UNLIKELY(v > 63)) {
        if (PTLS_UNLIKELY(v > 16383)) {
            unsigned sb;
            if (PTLS_UNLIKELY(v > 1073741823)) {
                assert(v <= 4611686018427387903);
                *p++ = 0xc0 | (uint8_t)(v >> 56);
                sb = 6 * 8;
            } else {
                *p++ = 0x80 | (uint8_t)(v >> 24);
                sb = 2 * 8;
            }
            do {
                *p++ = (uint8_t)(v >> sb);
            } while ((sb -= 8) != 0);
        } else {
            *p++ = 0x40 | (uint8_t)((uint16_t)v >> 8);
        }
    }
    *p++ = (uint8_t)v;
    return p;
}

inline void ptls_cipher_init(ptls_cipher_context_t *ctx, const void *iv)
{
    ctx->do_init(ctx, iv);
}

inline void ptls_cipher_encrypt(ptls_cipher_context_t *ctx, void *output, const void *input, size_t len)
{
    ctx->do_transform(ctx, output, input, len);
}

inline void ptls_aead_xor_iv(ptls_aead_context_t *ctx, const void *bytes, size_t len)
{
    ctx->do_xor_iv(ctx, bytes, len);
}

inline size_t ptls_aead_encrypt(ptls_aead_context_t *ctx, void *output, const void *input, size_t inlen, uint64_t seq,
                                const void *aad, size_t aadlen)
{
    ctx->do_encrypt(ctx, output, input, inlen, seq, aad, aadlen, NULL);
    return inlen + ctx->algo->tag_size;
}

inline void ptls_aead_encrypt_s(ptls_aead_context_t *ctx, void *output, const void *input, size_t inlen, uint64_t seq,
                                const void *aad, size_t aadlen, ptls_aead_supplementary_encryption_t *supp)
{
    ctx->do_encrypt(ctx, output, input, inlen, seq, aad, aadlen, supp);
}

inline void ptls_aead_encrypt_v(ptls_aead_context_t *ctx, void *output, ptls_iovec_t *input, size_t incnt, uint64_t seq,
                                const void *aad, size_t aadlen)
{
    ctx->do_encrypt_v(ctx, output, input, incnt, seq, aad, aadlen);
}

inline void ptls_aead_encrypt_init(ptls_aead_context_t *ctx, uint64_t seq, const void *aad, size_t aadlen)
{
    ctx->do_encrypt_init(ctx, seq, aad, aadlen);
}

inline size_t ptls_aead_encrypt_update(ptls_aead_context_t *ctx, void *output, const void *input, size_t inlen)
{
    return ctx->do_encrypt_update(ctx, output, input, inlen);
}

inline size_t ptls_aead_encrypt_final(ptls_aead_context_t *ctx, void *output)
{
    return ctx->do_encrypt_final(ctx, output);
}

inline void ptls_aead__do_encrypt(ptls_aead_context_t *ctx, void *output, const void *input, size_t inlen, uint64_t seq,
                                  const void *aad, size_t aadlen, ptls_aead_supplementary_encryption_t *supp)
{
    ptls_iovec_t invec = ptls_iovec_init(input, inlen);
    ctx->do_encrypt_v(ctx, output, &invec, 1, seq, aad, aadlen);

    if (supp != NULL) {
        ptls_cipher_init(supp->ctx, supp->input);
        memset(supp->output, 0, sizeof(supp->output));
        ptls_cipher_encrypt(supp->ctx, supp->output, supp->output, sizeof(supp->output));
    }
}

inline void ptls_aead__do_encrypt_v(ptls_aead_context_t *ctx, void *_output, ptls_iovec_t *input, size_t incnt, uint64_t seq,
                                    const void *aad, size_t aadlen)
{
    uint8_t *output = (uint8_t *)_output;

    ctx->do_encrypt_init(ctx, seq, aad, aadlen);
    for (size_t i = 0; i < incnt; ++i)
        output += ctx->do_encrypt_update(ctx, output, input[i].base, input[i].len);
    ctx->do_encrypt_final(ctx, output);
}

inline size_t ptls_aead_decrypt(ptls_aead_context_t *ctx, void *output, const void *input, size_t inlen, uint64_t seq,
                                const void *aad, size_t aadlen)
{
    return ctx->do_decrypt(ctx, output, input, inlen, seq, aad, aadlen);
}

#define ptls_define_hash(name, ctx_type, init_func, update_func, final_func)                                                       \
                                                                                                                                   \
    struct name##_context_t {                                                                                                      \
        ptls_hash_context_t super;                                                                                                 \
        ctx_type ctx;                                                                                                              \
    };                                                                                                                             \
                                                                                                                                   \
    static void name##_update(ptls_hash_context_t *_ctx, const void *src, size_t len)                                              \
    {                                                                                                                              \
        struct name##_context_t *ctx = (struct name##_context_t *)_ctx;                                                            \
        update_func(&ctx->ctx, src, len);                                                                                          \
    }                                                                                                                              \
                                                                                                                                   \
    static void name##_final(ptls_hash_context_t *_ctx, void *md, ptls_hash_final_mode_t mode)                                     \
    {                                                                                                                              \
        struct name##_context_t *ctx = (struct name##_context_t *)_ctx;                                                            \
        if (mode == PTLS_HASH_FINAL_MODE_SNAPSHOT) {                                                                               \
            ctx_type copy = ctx->ctx;                                                                                              \
            final_func(&copy, md);                                                                                                 \
            ptls_clear_memory(&copy, sizeof(copy));                                                                                \
            return;                                                                                                                \
        }                                                                                                                          \
        if (md != NULL)                                                                                                            \
            final_func(&ctx->ctx, md);                                                                                             \
        switch (mode) {                                                                                                            \
        case PTLS_HASH_FINAL_MODE_FREE:                                                                                            \
            ptls_clear_memory(&ctx->ctx, sizeof(ctx->ctx));                                                                        \
            free(ctx);                                                                                                             \
            break;                                                                                                                 \
        case PTLS_HASH_FINAL_MODE_RESET:                                                                                           \
            init_func(&ctx->ctx);                                                                                                  \
            break;                                                                                                                 \
        default:                                                                                                                   \
            assert(!"FIXME");                                                                                                      \
            break;                                                                                                                 \
        }                                                                                                                          \
    }                                                                                                                              \
                                                                                                                                   \
    static ptls_hash_context_t *name##_clone(ptls_hash_context_t *_src)                                                            \
    {                                                                                                                              \
        struct name##_context_t *dst, *src = (struct name##_context_t *)_src;                                                      \
        if ((dst = malloc(sizeof(*dst))) == NULL)                                                                                  \
            return NULL;                                                                                                           \
        *dst = *src;                                                                                                               \
        return &dst->super;                                                                                                        \
    }                                                                                                                              \
                                                                                                                                   \
    static ptls_hash_context_t *name##_create(void)                                                                                \
    {                                                                                                                              \
        struct name##_context_t *ctx;                                                                                              \
        if ((ctx = malloc(sizeof(*ctx))) == NULL)                                                                                  \
            return NULL;                                                                                                           \
        ctx->super = (ptls_hash_context_t){name##_update, name##_final, name##_clone};                                             \
        init_func(&ctx->ctx);                                                                                                      \
        return &ctx->super;                                                                                                        \
    }

#ifdef __cplusplus
}
#endif

#endif<|MERGE_RESOLUTION|>--- conflicted
+++ resolved
@@ -566,8 +566,6 @@
     int (*commit_message)(struct st_ptls_message_emitter_t *self);
 } ptls_message_emitter_t;
 
-<<<<<<< HEAD
-=======
 /**
  * HPKE KEM
  */
@@ -586,42 +584,6 @@
     ptls_aead_algorithm_t *aead;
 } ptls_hpke_cipher_suite_t;
 
-/**
- * holds ESNIKeys and the private key (instantiated by ptls_esni_parse, freed using ptls_esni_dispose)
- */
-typedef struct st_ptls_esni_context_t {
-    ptls_key_exchange_context_t **key_exchanges;
-    struct {
-        ptls_cipher_suite_t *cipher_suite;
-        uint8_t record_digest[PTLS_MAX_DIGEST_SIZE];
-    } * cipher_suites;
-    uint16_t padded_length;
-    uint64_t not_before;
-    uint64_t not_after;
-    uint16_t version;
-} ptls_esni_context_t;
-
-/**
- * holds the ESNI secret, as exchanged during the handshake
- */
-
-#define PTLS_ESNI_NONCE_SIZE 16
-
-typedef struct st_ptls_esni_secret_t {
-    ptls_iovec_t secret;
-    uint8_t nonce[PTLS_ESNI_NONCE_SIZE];
-    uint8_t esni_contents_hash[PTLS_MAX_DIGEST_SIZE];
-    struct {
-        ptls_key_exchange_algorithm_t *key_share;
-        ptls_cipher_suite_t *cipher;
-        ptls_iovec_t pubkey;
-        uint8_t record_digest[PTLS_MAX_DIGEST_SIZE];
-        uint16_t padded_length;
-    } client;
-    uint16_t version;
-} ptls_esni_secret_t;
-
->>>>>>> 0e2e35bb
 #define PTLS_CALLBACK_TYPE0(ret, name)                                                                                             \
     typedef struct st_ptls_##name##_t {                                                                                            \
         ret (*cb)(struct st_ptls_##name##_t * self);                                                                               \
